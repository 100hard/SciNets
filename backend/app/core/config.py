from __future__ import annotations

from pydantic import BaseModel, Field
from pydantic_settings import BaseSettings

from typing import Dict, List, Optional

DEFAULT_STOPWORDS = [
    "a",
    "an",
    "the",
    "and",
    "or",
    "if",
    "but",
    "on",
    "in",
    "into",
    "by",
    "for",
    "of",
    "with",
    "we",
    "our",
    "is",
    "are",
    "was",
    "were",
    "this",
    "that",
    "these",
    "those",
    "using",
    "used",
    "use",
    "can",
    "may",
    "might",
    "should",
    "could",
    "to",
    "from",
    "as",
    "at",
    "be",
    "been",
    "it",
    "its",
    "their",
    "they",
    "them",
    "than",
    "then",
    "also",
    "such",
    "however",
    "between",
    "within",
    "through",
    "across",
    "each",
    "both",
    "either",
    "neither",
    "because",
    "due",
    "after",
    "before",
    "over",
    "under",
    "more",
    "most",
    "less",
    "least",
    "many",
    "much",
    "several",
    "various",
    "against",
    "include",
    "includes",
    "including",
    "based",
    "extend",
    "extends",
    "extending",
    "extended",
    "leveraging",
    "leverage",
    "leverages",
    "utilizing",
    "utilize",
    "utilizes",
    "via",
    "around",
    "among",
    "amongst",
    "towards",
    "toward",
    "accompanying",
    "accompanied",
    "accompanies",
    "compared",
    "comparing",
    "compare",
    "compares",
]

DEFAULT_FILLER_PREFIXES = [
    "baseline",
    "baselines",
    "compare",
    "compares",
    "compared",
    "comparing",
    "proposed",
    "propose",
    "proposes",
    "introduce",
    "introduces",
    "introducing",
    "novel",
    "new",
    "simple",
    "improved",
    "fast",
    "robust",
    "efficient",
    "effective",
    "powerful",
    "general",
]

DEFAULT_FILLER_SUFFIXES = [
    "approach",
    "approaches",
    "method",
    "methods",
    "technique",
    "techniques",
    "architecture",
    "architectures",
    "pipeline",
    "pipelines",
    "framework",
    "frameworks",
    "model",
    "models",
    "system",
    "systems",
    "strategy",
    "strategies",
    "procedure",
    "procedures",
    "scheme",
    "schemes",
]

DEFAULT_SCISPACY_MODELS = [
    "en_core_sci_sm",
    "en_core_sci_md",
    "en_core_web_sm",
]


class ConceptExtractionDomainOverride(BaseModel):
    provider_priority: Optional[List[str]] = None
    max_tokens: Optional[int] = None
    stopwords: Optional[List[str]] = None
    filler_prefixes: Optional[List[str]] = None
    filler_suffixes: Optional[List[str]] = None
    ner_model: Optional[str] = None
    llm_prompt: Optional[str] = None
    entity_hints: Dict[str, List[str]] = Field(default_factory=dict)


class ConceptExtractionTuning(BaseModel):
    max_tokens: int = 6
    stopwords: List[str] = Field(default_factory=lambda: list(DEFAULT_STOPWORDS))
    filler_prefixes: List[str] = Field(
        default_factory=lambda: list(DEFAULT_FILLER_PREFIXES)
    )
    filler_suffixes: List[str] = Field(
        default_factory=lambda: list(DEFAULT_FILLER_SUFFIXES)
    )


def _default_domain_overrides() -> Dict[str, ConceptExtractionDomainOverride]:
    return {
        "biology": ConceptExtractionDomainOverride(
            provider_priority=["scispacy", "domain_ner", "llm"],
            max_tokens=8,
            entity_hints={
                "organism": ["bacter", "coli", "saccharomyces", "arabidopsis"],
                "chemical": ["enzyme", "protein", "rna", "dna"],
            },
        ),
        "materials": ConceptExtractionDomainOverride(
            provider_priority=["domain_ner", "scispacy", "llm"],
            max_tokens=8,
            entity_hints={
                "material": [
                    "perovskite",
                    "graphene",
                    "nanotube",
                    "alloy",
                    "oxide",
                    "ceramic",
                ],
                "chemical": ["sulfide", "carbonate", "chloride", "lithium"],
            },
        ),
    }


class ConceptExtractionSettings(BaseModel):
    max_concepts: int = 50
    scispacy_models: List[str] = Field(
        default_factory=lambda: list(DEFAULT_SCISPACY_MODELS)
    )
    providers: List[str] = Field(default_factory=lambda: ["scispacy", "domain_ner", "llm"])
    llm_prompt: Optional[str] = None
    tuning: ConceptExtractionTuning = Field(default_factory=ConceptExtractionTuning)
    domain_overrides: Dict[str, ConceptExtractionDomainOverride] = Field(
        default_factory=_default_domain_overrides
    )


class Settings(BaseSettings):
    # App
    app_name: str = "Scinets API"
    environment: str = Field(default="development")
    api_prefix: str = "/api"

    # Postgres
    postgres_host: str = Field(default="postgres")
    postgres_port: int = Field(default=5432)
    postgres_db: str = Field(default="scinets")
    postgres_user: str = Field(default="scinets")
    postgres_password: str = Field(default="scinets")

    # MinIO
    minio_endpoint: str = Field(default="minio:9000")
    minio_access_key: str = Field(default="minioadmin")
    minio_secret_key: str = Field(default="minioadmin")
    minio_secure: bool = Field(default=False)
    minio_bucket_papers: str = Field(default="papers")
    minio_connect_max_attempts: int = Field(default=20)
    minio_connect_initial_delay_seconds: float = Field(default=1.0)
    minio_connect_max_delay_seconds: float = Field(default=5.0)

    # Qdrant
    qdrant_url: str = Field(default="http://qdrant:6333")
    qdrant_api_key: Optional[str] = None

    # Embeddings
    embedding_model_name: str = Field(default="all-MiniLM-L6-v2")
    embedding_dimension: int = Field(default=384)
    embedding_batch_size: int = Field(default=32)
    qdrant_collection_name: str = Field(default="paper_sections")
    qdrant_upsert_batch_size: int = Field(default=256)

    # NLP Pipelines
    nlp_pipeline_spec: str = Field(default="spacy:en_core_web_trf,scispacy:en_core_sci_lg")
    nlp_cache_dir: str = Field(default="/tmp/scinets/nlp_cache")
    nlp_max_workers: int = Field(default=0)  # 0 auto-detect
    nlp_min_span_score: float = Field(default=0.25)
    nlp_min_span_char_length: int = Field(default=3)
    nlp_overlap_score_margin: float = Field(default=0.05)

    # Canonicalization
    canonicalization_mapping_version: int = Field(default=1)

    # Tier-2 LLM
    openai_api_key: Optional[str] = Field(default=None)
    openai_organization: Optional[str] = Field(default=None)
    tier2_llm_model: Optional[str] = Field(default=None)
    tier2_llm_base_url: Optional[str] = Field(default=None)
    tier2_llm_completion_path: Optional[str] = Field(default=None)
    tier2_llm_temperature: float = Field(default=0.1)
    tier2_llm_top_p: float = Field(default=1.0)
    tier2_llm_timeout_seconds: float = Field(default=120.0)
    tier2_llm_max_sections: int = Field(default=24)
    tier2_llm_max_triples: int = Field(default=30)
    # Maximum characters per Tier-2 section chunk after formatting "[idx] sentence" lines.
    tier2_llm_section_chunk_chars: int = Field(default=3500)
    # Number of sentences to overlap between successive section chunks.
    tier2_llm_section_chunk_overlap_sentences: int = Field(default=1)
    # Hard limit on how many chunks can be produced from a single section.
    tier2_llm_max_chunks_per_section: int = Field(default=3)
    tier2_llm_max_section_chars: int = Field(default=3500)
    tier2_llm_force_json: bool = Field(default=True)
    tier2_llm_max_output_tokens: int = Field(default=8129)
    tier2_llm_system_prompt: str = Field(
        default=(
            "You extract scientific facts as (subject, relation, object) with evidence. "
            "Use precise noun phrases and exact character spans. Prioritize capturing every "
            "statement the passage explicitly supports with evidence; only skip when support is "
            "missing or spans cannot be resolved."
        )
    )

<<<<<<< HEAD
    concept_extraction: ConceptExtractionSettings = Field(
        default_factory=ConceptExtractionSettings
=======
    # Graph metadata
    graph_metadata_path: Optional[str] = Field(
        default="backend/app/data/graph_ontology.json"
>>>>>>> f9f6e09c
    )

    class Config:
        env_file = ".env"
        env_file_encoding = "utf-8"


settings = Settings()<|MERGE_RESOLUTION|>--- conflicted
+++ resolved
@@ -299,15 +299,8 @@
             "missing or spans cannot be resolved."
         )
     )
-
-<<<<<<< HEAD
     concept_extraction: ConceptExtractionSettings = Field(
         default_factory=ConceptExtractionSettings
-=======
-    # Graph metadata
-    graph_metadata_path: Optional[str] = Field(
-        default="backend/app/data/graph_ontology.json"
->>>>>>> f9f6e09c
     )
 
     class Config:
