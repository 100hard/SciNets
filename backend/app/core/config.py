--- conflicted
+++ resolved
@@ -48,10 +48,7 @@
 
     # Canonicalization
     canonicalization_mapping_version: int = Field(default=1)
-<<<<<<< HEAD
-=======
-    auto_canonicalize_after_parse: bool = Field(default=False)
->>>>>>> 0267255c
+
 
     # Tier-2 LLM
     openai_api_key: Optional[str] = Field(default=None)
