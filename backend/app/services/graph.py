from __future__ import annotations

import copy
import json
from collections import defaultdict
from itertools import combinations
from dataclasses import dataclass, field
from decimal import Decimal
from typing import Any, Dict, Iterable, Mapping, Optional, Sequence, TypeVar, cast
from uuid import UUID, uuid4, uuid5

from app.db.pool import get_pool
from app.models.graph import (
    GraphEdge,
    GraphEdgeData,
    GraphEvidenceItem,
    GraphMeta,
    GraphNode,
    GraphNodeData,
    GraphNodeLink,
    GraphResponse,
    NodeType,
    RelationType,
)
from app.services.graph_metadata import get_graph_metadata

MAX_GRAPH_LIMIT = 500

_GRAPH_METADATA = get_graph_metadata()
_DEFAULT_TYPES: tuple[NodeType, ...] = _GRAPH_METADATA.default_node_types
_ALLOWED_TYPES: set[NodeType] = set(_GRAPH_METADATA.allowed_node_types)
_ALLOWED_RELATIONS: set[RelationType] = set(_GRAPH_METADATA.allowed_relations)
_DEFAULT_MIN_CONFIDENCE = 0.6
_MAX_NODE_EVIDENCE = 8
_MAX_EDGE_EVIDENCE = 12
_MAX_TOP_LINKS = 6
_ORDERED_RELATIONS: tuple[RelationType, ...] = _GRAPH_METADATA.ordered_relations
_CONCEPT_TYPES: tuple[NodeType, ...] = _GRAPH_METADATA.concept_types
_FALLBACK_NAMESPACE = UUID("00000000-0000-0000-0000-000000000000")

_FALLBACK_TYPE_NORMALIZATION: dict[str, str] = {
    "method": "method",
    "model": "model",
    "dataset": "dataset",
    "metric": "metric",
    "task": "task",
    "concept": "concept",
    "material": "material",
    "organism": "organism",
    "finding": "finding",
    "result": "finding",
    "outcome": "finding",
    "observation": "finding",
    "process": "process",
    "procedure": "process",
    "approach": "method",
    "algorithm": "method",
    "technique": "method",
    "analysis": "process",
    "unknown": "concept",
    "other": "concept",
    "entity": "concept",
    "subject": "concept",
    "object": "concept",
}

_ALLOWED_FALLBACK_TYPES: set[str] = {str(concept) for concept in _CONCEPT_TYPES}

_RELATION_NAME_LOOKUP: dict[str, RelationType] = {}
for relation in RelationType:
    value = relation.value
    _RELATION_NAME_LOOKUP[value] = relation
    _RELATION_NAME_LOOKUP[value.lower()] = relation
    _RELATION_NAME_LOOKUP[value.upper()] = relation

_RELATION_NAME_LOOKUP.update(
    {
        "evaluated_on": RelationType.EVALUATES_ON,
        "evaluates_on": RelationType.EVALUATES_ON,
        "measures": RelationType.REPORTS,
        "reports": RelationType.REPORTS,
        "uses": RelationType.USES,
        "compared_to": RelationType.COMPARES,
        "outperforms": RelationType.OUTPERFORMS,
        "causes": RelationType.CAUSES,
        "part_of": RelationType.PART_OF,
        "is_a": RelationType.IS_A,
        "assumes": RelationType.ASSUMES,
    }
)

_CLEAR_GRAPH_TABLES_IN_ORDER: tuple[str, ...] = (
    "results",
    "claims",
    "paper_relations",
    "concept_resolutions",
    "triple_candidates",
    "relations",
    "evidence",
    "concepts",
    "methods",
    "datasets",
    "metrics",
    "tasks",
    "applications",
    "research_areas",
)


async def clear_graph_data() -> None:
    """Remove persisted graph artifacts so fresh extractions can repopulate them."""

    pool = get_pool()
    async with pool.acquire() as conn:
        async with conn.transaction():
            for table in _CLEAR_GRAPH_TABLES_IN_ORDER:
                await conn.execute(f"DELETE FROM {table}")


_RESULT_SELECT = """
    SELECT
        r.id AS result_id,
        r.paper_id,
        r.method_id,
        r.dataset_id,
        r.metric_id,
        r.task_id,
        r.split,
        r.value_numeric,
        r.value_text,
        r.is_sota,
        r.confidence,
        (to_jsonb(r) ->> 'verified')::boolean AS verified,
        r.evidence,
        p.title AS paper_title,
        p.year AS paper_year,
        m.name AS method_name,
        m.aliases AS method_aliases,
        m.description AS method_description,
        m.metadata AS method_metadata,
        d.name AS dataset_name,
        d.aliases AS dataset_aliases,
        d.description AS dataset_description,
        d.metadata AS dataset_metadata,
        mt.name AS metric_name,
        mt.aliases AS metric_aliases,
        mt.description AS metric_description,
        mt.unit AS metric_unit,
        mt.metadata AS metric_metadata,
        t.name AS task_name,
        t.aliases AS task_aliases,
        t.description AS task_description,
        t.metadata AS task_metadata
    FROM results r
    JOIN papers p ON p.id = r.paper_id
    LEFT JOIN methods m ON r.method_id = m.id
    LEFT JOIN datasets d ON r.dataset_id = d.id
    LEFT JOIN metrics mt ON r.metric_id = mt.id
    LEFT JOIN tasks t ON r.task_id = t.id
"""

_METHOD_RELATION_SELECT = """
    SELECT
        mr.id AS result_id,
        mr.paper_id,
        mr.method_id,
        mr.dataset_id,
        NULL::uuid AS metric_id,
        mr.task_id,
        NULL::text AS split,
        NULL::numeric AS value_numeric,
        NULL::text AS value_text,
        NULL::boolean AS is_sota,
        mr.confidence,
        NULL::boolean AS verified,
        mr.evidence,
        p.title AS paper_title,
        p.year AS paper_year,
        m.name AS method_name,
        m.aliases AS method_aliases,
        m.description AS method_description,
        m.metadata AS method_metadata,
        d.name AS dataset_name,
        d.aliases AS dataset_aliases,
        d.description AS dataset_description,
        d.metadata AS dataset_metadata,
        NULL::text AS metric_name,
        NULL::jsonb AS metric_aliases,
        NULL::text AS metric_description,
        NULL::text AS metric_unit,
        NULL::jsonb AS metric_metadata,
        t.name AS task_name,
        t.aliases AS task_aliases,
        t.description AS task_description,
        t.metadata AS task_metadata
    FROM method_relations mr
    JOIN papers p ON p.id = mr.paper_id
    LEFT JOIN methods m ON mr.method_id = m.id
    LEFT JOIN datasets d ON mr.dataset_id = d.id
    LEFT JOIN tasks t ON mr.task_id = t.id
"""


_CLAIM_SELECT = """
    SELECT
        c.id,
        c.paper_id,
        c.category,
        c.text,
        c.confidence,
        c.evidence
    FROM claims c
"""


class GraphEntityNotFoundError(RuntimeError):
    """Raised when the requested graph node cannot be located."""


@dataclass
class NodeDetail:
    id: UUID
    type: NodeType
    label: str
    aliases: tuple[str, ...]
    description: Optional[str]
    metadata: Dict[str, Any]


@dataclass
class EdgeInstance:
    relation: RelationType
    paper_id: UUID
    paper_title: Optional[str]
    paper_year: Optional[int]
    confidence: float
    evidence: list[dict[str, Any]]
    dataset_id: Optional[UUID]
    dataset_label: Optional[str]
    metric_id: Optional[UUID]
    metric_label: Optional[str]
    metric_unit: Optional[str]
    task_id: Optional[UUID]
    task_label: Optional[str]
    value_numeric: Optional[float] = None
    value_text: Optional[str] = None
    is_sota: Optional[bool] = None
    verified: Optional[bool] = None
<<<<<<< HEAD
    claims: Sequence[Mapping[str, Any]] = field(default_factory=tuple)
=======
    claims: Sequence[Mapping[str, Any]] = ()
>>>>>>> 3e54121d
    statement_metadata: Optional[Dict[str, Any]] = None


@dataclass
class MethodContext:
    method_id: UUID
    method_label: str
    confidence: float
    evidence: list[dict[str, Any]]
    paper_id: UUID
    paper_title: Optional[str]
    paper_year: Optional[int]
    dataset_id: Optional[UUID]
    dataset_label: Optional[str]
    metric_id: Optional[UUID]
    metric_label: Optional[str]
    task_id: Optional[UUID]
    task_label: Optional[str]
    metric_unit: Optional[str]
    value_numeric: Optional[float]
    value_text: Optional[str]
    is_sota: Optional[bool]
    verified: Optional[bool]
    claims: Sequence[Mapping[str, Any]]


@dataclass
class NodeOutcome:
    paper_id: UUID
    paper_title: Optional[str] = None
    paper_year: Optional[int] = None
    value_numeric: Optional[float] = None
    value_text: Optional[str] = None
    metric_label: Optional[str] = None
    dataset_label: Optional[str] = None
    task_label: Optional[str] = None
    metric_unit: Optional[str] = None
    confidence: float = 0.0
    is_sota: Optional[bool] = None
    verified: Optional[bool] = None


@dataclass
class AggregatedEdge:
    relation: RelationType
    source_key: tuple[NodeType, UUID]
    target_key: tuple[NodeType, UUID]
    paper_details: list[dict[str, Any]]
    average_confidence: float
    weight: float
    evidence: list[dict[str, Any]]
    metadata: Dict[str, Any]

    @property
    def paper_count(self) -> int:
        return len(self.paper_details)


def _normalize_limit(limit: int, *, minimum: int = 1, maximum: int = MAX_GRAPH_LIMIT) -> int:
    if limit < minimum:
        return minimum
    if limit > maximum:
        return maximum
    return limit


def _node_key(node_type: NodeType, entity_id: UUID) -> tuple[NodeType, UUID]:
    return node_type, entity_id


def _node_id_str(node_type: NodeType, entity_id: UUID) -> str:
    return f"{str(node_type)}:{entity_id}"


TAllowed = TypeVar("TAllowed", bound=str)


def _parse_selection(
    values: Optional[Sequence[str]],
    allowed: Iterable[TAllowed],
    default: Iterable[TAllowed],
) -> set[TAllowed]:
    allowed_lookup: Dict[str, TAllowed] = {str(item).lower(): item for item in allowed}
    if not allowed_lookup:
        return set()
    if not values:
        return set(default)

    selection: set[TAllowed] = set()
    for raw in values:
        if raw is None:
            continue
        for token in str(raw).split(","):
            normalized = token.strip().lower()
            if not normalized:
                continue
            if normalized not in allowed_lookup:
                raise ValueError(f"Unsupported selection value '{token}'")
            selection.add(allowed_lookup[normalized])
    return selection or set(default)


def _confidence_value(value: Any) -> float:
    try:
        if value is None:
            return float(_DEFAULT_MIN_CONFIDENCE)
        numeric = float(value)
        if numeric < 0:
            return 0.0
        if numeric > 1:
            return 1.0
        return numeric
    except (TypeError, ValueError):  # pragma: no cover - defensive fallback
        return float(_DEFAULT_MIN_CONFIDENCE)


def _coerce_aliases(value: Any) -> tuple[str, ...]:
    if not value:
        return ()
    if isinstance(value, (list, tuple)):
        cleaned = [str(item).strip() for item in value if str(item).strip()]
        return tuple(dict.fromkeys(cleaned))
    if isinstance(value, str):
        return tuple(dict.fromkeys(part.strip() for part in value.split(",") if part.strip()))
    return ()


def _safe_label(name: Any, fallback_prefix: str, entity_id: UUID) -> str:
    cleaned = str(name).strip() if name is not None else ""
    if cleaned:
        return cleaned
    return f"{fallback_prefix} {entity_id}"


def _normalize_graph_label(value: Any) -> str:
    if value is None:
        return ""
    text = str(value).strip()
    if not text:
        return ""
    return " ".join(text.split()).lower()


def _clean_metadata(payload: Mapping[str, Any]) -> Dict[str, Any]:
    return {key: value for key, value in payload.items() if value not in (None, "")}


def _coerce_float(value: Any) -> Optional[float]:
    if value is None:
        return None
    try:
        return float(value)
    except (TypeError, ValueError):
        return None


def _serialize_outcome(outcome: NodeOutcome) -> Dict[str, Any]:
    payload: Dict[str, Any] = {
        "paper_id": str(outcome.paper_id),
        "paper_title": outcome.paper_title,
        "paper_year": outcome.paper_year,
        "value_numeric": outcome.value_numeric,
        "value_text": outcome.value_text,
        "metric": outcome.metric_label,
        "metric_unit": outcome.metric_unit,
        "dataset": outcome.dataset_label,
        "task": outcome.task_label,
        "confidence": outcome.confidence,
        "is_sota": outcome.is_sota,
        "verified": outcome.verified,
    }
    return _clean_metadata(payload)


def _select_outcome(
    outcomes: Sequence[NodeOutcome], *, prefer_max: bool
) -> Optional[Dict[str, Any]]:
    if not outcomes:
        return None
    numeric = [outcome for outcome in outcomes if outcome.value_numeric is not None]
    if numeric:
        verified_numeric = [item for item in numeric if item.verified]
        pool = verified_numeric or numeric
        key_func = (lambda item: cast(float, item.value_numeric))
        selected = max(pool, key=key_func) if prefer_max else min(pool, key=key_func)
        return _serialize_outcome(selected)
    text_only = [item for item in outcomes if item.value_text]
    if not text_only:
        return None
    verified_text = [item for item in text_only if item.verified]
    pool_text = verified_text or text_only
    selected = pool_text[0]
    return _serialize_outcome(selected)


def _select_claim_text(claims: Sequence[Mapping[str, Any]]) -> Optional[str]:
    best_text: Optional[str] = None
    best_confidence = float("-inf")
    for claim in claims:
        text_raw = claim.get("text")
        text = str(text_raw).strip() if text_raw else ""
        if not text:
            continue
        confidence_raw = claim.get("confidence")
        try:
            confidence = float(confidence_raw) if confidence_raw is not None else 0.0
        except (TypeError, ValueError):
            confidence = 0.0
        if confidence > best_confidence:
            best_confidence = confidence
            best_text = text
    return best_text


def _format_edge_summary(instance: EdgeInstance) -> Optional[tuple[str, Optional[str]]]:
    if instance.verified is False:
        return None
    summary_parts: list[str] = []
    if instance.relation == "reports":
        value_text = instance.value_text
        if value_text is None and instance.value_numeric is not None:
            value_text = str(instance.value_numeric)
        metric_label = instance.metric_label or "Metric"
        if value_text:
            unit = instance.metric_unit or ""
            value_phrase = f"{value_text}{unit}".strip()
            summary = f"{metric_label} {value_phrase}".strip()
        else:
            summary = metric_label
        if instance.dataset_label:
            summary = f"{summary} on {instance.dataset_label}".strip()
        elif instance.task_label:
            summary = f"{summary} for {instance.task_label}".strip()
        summary_parts.append(summary)
    elif instance.relation == "evaluates_on" and instance.dataset_label:
        summary_parts.append(f"Evaluated on {instance.dataset_label}")
    elif instance.relation == "proposes" and instance.task_label:
        summary_parts.append(f"Targets {instance.task_label}")
    elif instance.relation == "compares" and instance.dataset_label:
        comparison_metric = instance.metric_label or "performance"
        summary_parts.append(
            f"Comparison on {instance.dataset_label} ({comparison_metric})"
        )
    if not summary_parts:
        return None
    claim_text = _select_claim_text(instance.claims)
    base_summary = "; ".join(part for part in summary_parts if part)
    if claim_text:
        combined = f"{claim_text} - {base_summary}"
        return combined, claim_text
    return base_summary, claim_text


def _build_edge_insights(instances: Sequence[EdgeInstance]) -> list[Dict[str, Any]]:
    insights: list[Dict[str, Any]] = []
    seen: set[tuple[str, UUID]] = set()
    for instance in instances:
        formatted = _format_edge_summary(instance)
        if not formatted:
            continue
        summary_text, claim_text = formatted
        if not summary_text:
            continue
        key = (summary_text, instance.paper_id)
        if key in seen:
            continue
        payload: Dict[str, Any] = {
            "summary": summary_text,
            "paper_id": str(instance.paper_id),
            "paper_title": instance.paper_title,
            "paper_year": instance.paper_year,
            "confidence": instance.confidence,
            "claim_text": claim_text,
            "relation": instance.relation,
            "metric": instance.metric_label,
            "dataset": instance.dataset_label,
            "task": instance.task_label,
            "value_text": instance.value_text,
            "value_numeric": instance.value_numeric,
        }
        insights.append(_clean_metadata(payload))
        seen.add(key)
    return insights[:_MAX_EDGE_EVIDENCE]


def _merge_node_metadata(
    existing: Mapping[str, Any], incoming: Optional[Mapping[str, Any]]
) -> Dict[str, Any]:
    merged: Dict[str, Any] = dict(existing)
    if not incoming:
        return merged

    for key, value in incoming.items():
        if key == "papers":
            if not isinstance(value, list):
                continue
            prior_entries = (
                list(merged.get("papers", [])) if isinstance(merged.get("papers"), list) else []
            )
            normalized: list[dict[str, Any]] = []
            seen: set[str] = set()

            def _ingest(entries: Iterable[Any]) -> None:
                for entry in entries:
                    if isinstance(entry, Mapping):
                        paper_id = entry.get("paper_id")
                        if paper_id is None:
                            continue
                        paper_id_str = str(paper_id)
                        if paper_id_str in seen:
                            continue
                        paper_entry: dict[str, Any] = {"paper_id": paper_id_str}
                        paper_title = entry.get("paper_title")
                        if paper_title:
                            paper_entry["paper_title"] = paper_title
                        normalized.append(paper_entry)
                        seen.add(paper_id_str)
                    elif entry:
                        paper_id_str = str(entry)
                        if paper_id_str in seen:
                            continue
                        normalized.append({"paper_id": paper_id_str})
                        seen.add(paper_id_str)

            _ingest(prior_entries)
            _ingest(value)
            merged["papers"] = normalized
        else:
            merged.setdefault(key, value)

    return merged


def _normalize_fallback_type(value: Any) -> str:
    normalized = str(value or "").strip().lower()
    if not normalized:
        return "concept"
    mapped = _FALLBACK_TYPE_NORMALIZATION.get(normalized, normalized)
    if mapped not in _ALLOWED_FALLBACK_TYPES:
        return "concept"
    return mapped


def _normalize_relation_name(value: Any) -> Optional[RelationType]:
    if isinstance(value, RelationType):
        return value
    normalized = str(value or "").strip().lower()
    if not normalized:
        return None
    return _RELATION_NAME_LOOKUP.get(normalized)


def _coerce_node_type(value: Any) -> Optional[NodeType]:
    if isinstance(value, NodeType):
        return value
    normalized = str(value or "").strip().lower()
    if not normalized:
        return None
    try:
        return NodeType(normalized)
    except ValueError:
        return None


def _decimal_to_float(value: Any) -> Optional[float]:
    if isinstance(value, Decimal):
        return float(value)
    if isinstance(value, (int, float)):
        return float(value)
    return None


def _result_combo_key(node_type: NodeType, row: Mapping[str, Any]) -> tuple[Any, ...]:
    if node_type == NodeType.METHOD:
        return (row.get("dataset_id"), row.get("metric_id"), row.get("task_id"))
    if node_type == NodeType.DATASET:
        return (row.get("method_id"), row.get("metric_id"), row.get("task_id"))
    if node_type == NodeType.METRIC:
        return (row.get("method_id"), row.get("dataset_id"), row.get("task_id"))
    if node_type == NodeType.TASK:
        return (row.get("method_id"), row.get("dataset_id"), row.get("metric_id"))
    return (row.get("method_id"), row.get("dataset_id"), row.get("metric_id"), row.get("task_id"))


def _build_result_summary(
    row: Mapping[str, Any],
    *,
    paper_id: UUID,
    paper_title: Optional[str],
) -> Dict[str, Any]:
    summary: Dict[str, Any] = {
        "paper_id": str(paper_id),
    }
    if paper_title:
        summary["paper_title"] = paper_title
    numeric = _decimal_to_float(row.get("value_numeric"))
    if numeric is not None:
        summary["value"] = numeric
    value_text = row.get("value_text")
    if value_text:
        summary["value_text"] = str(value_text)
    split = row.get("split")
    if split:
        summary["split"] = str(split)
    is_sota = row.get("is_sota")
    if is_sota is not None:
        summary["is_sota"] = bool(is_sota)
    confidence = row.get("confidence")
    if confidence is not None:
        summary["confidence"] = _confidence_value(confidence)
    context_fields = (
        ("method", row.get("method_name")),
        ("dataset", row.get("dataset_name")),
        ("metric", row.get("metric_name")),
        ("task", row.get("task_name")),
        ("unit", row.get("metric_unit")),
    )
    for key, value in context_fields:
        if value:
            summary[key] = str(value)
    return summary


def _is_better_result(existing: Mapping[str, Any], candidate: Mapping[str, Any]) -> bool:
    existing_value = existing.get("value")
    candidate_value = candidate.get("value")
    if candidate_value is not None:
        if existing_value is None or float(candidate_value) > float(existing_value):
            return True
        if float(candidate_value) == float(existing_value):
            existing_sota = bool(existing.get("is_sota")) if existing.get("is_sota") is not None else False
            candidate_sota = bool(candidate.get("is_sota")) if candidate.get("is_sota") is not None else False
            if candidate_sota and not existing_sota:
                return True
    if existing_value is None and candidate_value is None:
        existing_sota = bool(existing.get("is_sota")) if existing.get("is_sota") is not None else False
        candidate_sota = bool(candidate.get("is_sota")) if candidate.get("is_sota") is not None else False
        if candidate_sota and not existing_sota:
            return True
    return False


def _compute_node_analytics(
    rows: Sequence[Mapping[str, Any]],
    claims_by_paper: Mapping[UUID, Sequence[Mapping[str, Any]]],
) -> Dict[tuple[NodeType, UUID], Dict[str, Any]]:
    best_results: Dict[tuple[NodeType, UUID], Dict[tuple[Any, ...], Dict[str, Any]]] = defaultdict(dict)
    claim_counts: Dict[tuple[NodeType, UUID], Dict[str, int]] = defaultdict(lambda: defaultdict(int))
    claim_examples: Dict[tuple[NodeType, UUID], list[Dict[str, Any]]] = defaultdict(list)
    claim_seen: Dict[tuple[NodeType, UUID], set[tuple[Any, Any]]] = defaultdict(set)

    for row in rows:
        paper_id: UUID = row["paper_id"]
        paper_title = row.get("paper_title")
        claims = claims_by_paper.get(paper_id, [])
        for node_type, column in (
            (NodeType.METHOD, "method_id"),
            (NodeType.DATASET, "dataset_id"),
            (NodeType.METRIC, "metric_id"),
            (NodeType.TASK, "task_id"),
        ):
            entity_id = row.get(column)
            if not entity_id:
                continue
            key = (node_type, entity_id)
            combo_key = _result_combo_key(node_type, row)
            candidate_summary = _build_result_summary(row, paper_id=paper_id, paper_title=paper_title)
            existing_summary = best_results[key].get(combo_key)
            if existing_summary is None or _is_better_result(existing_summary, candidate_summary):
                best_results[key][combo_key] = candidate_summary

            if not claims:
                continue
            counts = claim_counts[key]
            for claim in claims:
                category = str(claim.get("category") or "other")
                signature = (claim.get("text"), category)
                if signature in claim_seen[key]:
                    continue
                counts[category] += 1
                if len(claim_examples[key]) < 8:
                    claim_examples[key].append(
                        {
                            "category": category,
                            "text": claim.get("text"),
                            "confidence": claim.get("confidence"),
                            "paper_id": str(paper_id),
                            "paper_title": paper_title,
                        }
                    )
                claim_seen[key].add(signature)

    analytics: Dict[tuple[NodeType, UUID], Dict[str, Any]] = {}
    for key, combos in best_results.items():
        if not combos and key not in claim_counts:
            continue
        metadata: Dict[str, Any] = {}
        if combos:
            entries = list(combos.values())
            entries.sort(
                key=lambda item: (
                    1 if item.get("value") is not None else 0,
                    item.get("value") if item.get("value") is not None else 0.0,
                ),
                reverse=True,
            )
            metadata["best_results"] = entries[:5]
        counts = claim_counts.get(key)
        if counts:
            by_category = dict(sorted(counts.items()))
            metadata["claims"] = {
                "by_category": by_category,
                "examples": claim_examples.get(key, [])[:5],
            }
        if metadata:
            analytics[key] = metadata

    return analytics


def _attach_node_metadata(
    rows: Sequence[Dict[str, Any]],
    analytics: Mapping[tuple[NodeType, UUID], Mapping[str, Any]],
) -> None:
    if not analytics:
        return
    for row in rows:
        for node_type, column in (
            (NodeType.METHOD, "method_id"),
            (NodeType.DATASET, "dataset_id"),
            (NodeType.METRIC, "metric_id"),
            (NodeType.TASK, "task_id"),
        ):
            entity_id = row.get(column)
            if not entity_id:
                continue
            metadata = analytics.get((node_type, entity_id))
            if not metadata:
                continue
            existing = row.get(f"{node_type.value}_metadata")
            combined: Dict[str, Any] = {}
            if isinstance(existing, Mapping):
                combined.update(existing)
            combined.update(copy.deepcopy(dict(metadata)))
            row[f"{node_type.value}_metadata"] = combined
async def _fetch_results(
    conn: Any,
    *,
    paper_ids: Optional[Sequence[UUID]] = None,
) -> Sequence[Mapping[str, Any]]:
    if paper_ids:
        return await conn.fetch(
            f"{_RESULT_SELECT} WHERE r.paper_id = ANY($1::uuid[])",
            list(paper_ids),
        )
    return await conn.fetch(_RESULT_SELECT)


async def _fetch_method_relations(
    conn: Any,
    *,
    paper_ids: Optional[Sequence[UUID]] = None,
) -> Sequence[Mapping[str, Any]]:
    if paper_ids:
        return await conn.fetch(
            f"{_METHOD_RELATION_SELECT} WHERE mr.paper_id = ANY($1::uuid[])",
            list(paper_ids),
        )
    return await conn.fetch(_METHOD_RELATION_SELECT)


async def _fetch_claims_by_paper(
    conn: Any, paper_ids: Sequence[UUID]
) -> Dict[UUID, list[Mapping[str, Any]]]:
    if not paper_ids:
        return {}
    rows = await conn.fetch(
        """
        SELECT
            paper_id,
            category::text AS category,
            text,
            confidence
        FROM claims
        WHERE paper_id = ANY($1::uuid[])
        """,
        list(paper_ids),
    )
    claims: Dict[UUID, list[Mapping[str, Any]]] = defaultdict(list)
    for row in rows:
        paper_id = row["paper_id"]
        claims[paper_id].append(dict(row))
    return claims


async def _fetch_concept_fallback_rows(
    conn: Any,
    *,
    paper_ids: Optional[Sequence[UUID]] = None,
) -> list[dict[str, Any]]:
    concept_types = _CONCEPT_TYPES
    if not concept_types:
        return []

    params: list[Any] = [list(map(str, concept_types))]
    where_clause = "WHERE c.type = ANY($1::text[])"
    if paper_ids:
        params.append(list(paper_ids))
        where_clause += " AND c.paper_id = ANY($2::uuid[])"

    records = await conn.fetch(
        f"""
        SELECT
            c.id,
            c.paper_id,
            c.name,
            c.type,
            p.title AS paper_title,
            p.created_at,
            c.created_at AS concept_created_at
        FROM concepts c
        JOIN papers p ON p.id = c.paper_id
        {where_clause}
        ORDER BY p.created_at DESC, concept_created_at DESC
        LIMIT 2000
        """,
        *params,
    )

    papers: dict[UUID, dict[str, Any]] = {}
    for record in records:
        concept_type = _normalize_fallback_type(record.get("type"))
        paper_id: UUID = record["paper_id"]
        paper_payload = papers.setdefault(
            paper_id,
            {
                "paper_id": paper_id,
                "paper_title": record.get("paper_title"),
                "concepts": {type_name: [] for type_name in _ALLOWED_FALLBACK_TYPES},
                "lookup": {type_name: {} for type_name in _ALLOWED_FALLBACK_TYPES},
            },
        )
        if not paper_payload.get("paper_title"):
            paper_payload["paper_title"] = record.get("paper_title")
        concept_entry = {
            "id": record["id"],
            "name": str(record.get("name") or "").strip(),
            "type": concept_type,
            "metadata": {"concept": True},
        }
        paper_payload["concepts"].setdefault(concept_type, []).append(concept_entry)
        paper_payload["lookup"].setdefault(concept_type, {})
        normalized = _normalize_graph_label(concept_entry["name"])
        if normalized and normalized not in paper_payload["lookup"][concept_type]:
            paper_payload["lookup"][concept_type][normalized] = concept_entry

    if paper_ids:
        target_papers = list(dict.fromkeys(paper_ids))
    else:
        target_papers = list(papers.keys())

    if target_papers:
        triple_rows = await conn.fetch(
            """
            SELECT
                tc.paper_id,
                p.title AS paper_title,
                tc.graph_metadata,
                tc.triple_conf,
                tc.evidence_text,
                tc.section_id,
                tc.created_at
            FROM triple_candidates tc
            JOIN papers p ON p.id = tc.paper_id
            WHERE tc.paper_id = ANY($1::uuid[])
            ORDER BY p.created_at DESC, tc.created_at DESC
            LIMIT 4000
            """,
            target_papers,
        )
    else:
        triple_rows = await conn.fetch(
            """
            SELECT
                tc.paper_id,
                p.title AS paper_title,
                tc.graph_metadata,
                tc.triple_conf,
                tc.evidence_text,
                tc.section_id,
                tc.created_at
            FROM triple_candidates tc
            JOIN papers p ON p.id = tc.paper_id
            ORDER BY p.created_at DESC, tc.created_at DESC
            LIMIT 4000
            """,
        )
        target_papers = list(dict.fromkeys(row["paper_id"] for row in triple_rows))
        if not target_papers:
            return []

    def _ensure_paper_payload(paper_id: UUID, paper_title: Optional[str]) -> dict[str, Any]:
        payload = papers.setdefault(
            paper_id,
            {
                "paper_id": paper_id,
                "paper_title": paper_title,
                "concepts": {type_name: [] for type_name in _ALLOWED_FALLBACK_TYPES},
                "lookup": {type_name: {} for type_name in _ALLOWED_FALLBACK_TYPES},
            },
        )
        if paper_title and not payload.get("paper_title"):
            payload["paper_title"] = paper_title
        return payload

    def _append_paper_metadata(metadata: Dict[str, Any], paper_payload: Mapping[str, Any]) -> None:
        paper_id = paper_payload.get("paper_id")
        if not paper_id:
            return
        paper_id_str = str(paper_id)
        paper_title = paper_payload.get("paper_title")

        papers_raw = metadata.setdefault("papers", [])
        if not isinstance(papers_raw, list):
            papers_raw = []
            metadata["papers"] = papers_raw
        normalized_entries: list[dict[str, Any]] = []
        seen: set[str] = set()
        for entry in papers_raw:
            if isinstance(entry, Mapping):
                existing_id = entry.get("paper_id")
                if existing_id is None:
                    continue
                existing_id_str = str(existing_id)
                if existing_id_str in seen:
                    continue
                normalized_entry: dict[str, Any] = {"paper_id": existing_id_str}
                existing_title = entry.get("paper_title")
                if existing_title:
                    normalized_entry["paper_title"] = existing_title
                normalized_entries.append(normalized_entry)
                seen.add(existing_id_str)
            elif entry:
                entry_str = str(entry)
                if entry_str in seen:
                    continue
                normalized_entries.append({"paper_id": entry_str})
                seen.add(entry_str)

        if paper_id_str not in seen:
            paper_entry: dict[str, Any] = {"paper_id": paper_id_str}
            if paper_title:
                paper_entry["paper_title"] = paper_title
            normalized_entries.append(paper_entry)
            seen.add(paper_id_str)

        metadata["papers"] = normalized_entries

    def _resolve_entity(
        paper_payload: dict[str, Any],
        entity_type: str,
        entity_payload: Mapping[str, Any],
        *,
        default_source: Optional[str] = None,
    ) -> Optional[tuple[UUID, str, Dict[str, Any]]]:
        text = entity_payload.get("text") or entity_payload.get("normalized")
        normalized = entity_payload.get("normalized") or _normalize_graph_label(text)
        if not normalized:
            return None

        lookup = paper_payload["lookup"][entity_type]
        existing = lookup.get(normalized)
        if existing:
            metadata = dict(existing.get("metadata") or {})
            _append_paper_metadata(metadata, paper_payload)
            existing["metadata"] = metadata
            label = existing.get("name") or str(text)
            return existing["id"], label, dict(metadata)

        label = str(entity_payload.get("text") or entity_payload.get("normalized") or "").strip()
        if not label:
            return None

        entity_id = uuid5(_FALLBACK_NAMESPACE, f"{entity_type}:{normalized}")
        metadata = {
            "fallback": True,
            "source": entity_payload.get("source") or default_source or "tier2_triple",
            "normalized": normalized,
        }
        _append_paper_metadata(metadata, paper_payload)
        entry = {
            "id": entity_id,
            "name": label,
            "type": entity_type,
            "metadata": metadata,
        }
        paper_payload["concepts"][entity_type].append(entry)
        lookup[normalized] = entry
        return entity_id, label, dict(metadata)

    combined_rows: dict[tuple[UUID, RelationType, UUID, UUID], dict[str, Any]] = {}

    def _resolve_payload(
        candidate: Any,
        fallback_candidates: Sequence[tuple[str, Optional[str]]],
        entities: Mapping[str, Any],
    ) -> Optional[dict[str, Any]]:
        if isinstance(candidate, Mapping):
            payload = dict(candidate)
            if fallback_candidates:
                payload.setdefault("type", fallback_candidates[0][1] if fallback_candidates[0][1] is not None else _normalize_fallback_type(payload.get("type")))
            return payload
        for key, fallback_type in fallback_candidates:
            entry = entities.get(key)
            if not isinstance(entry, Mapping):
                continue
            payload = dict(entry)
            payload.setdefault("type", fallback_type or _normalize_fallback_type(key))
            return payload
        return None

    def _fallback_candidates(relation: RelationType, role: str) -> list[tuple[str, Optional[str]]]:
        if role == "source":
            candidates: list[tuple[str, Optional[str]]] = []
            if relation in {RelationType.EVALUATES_ON, RelationType.REPORTS, RelationType.PROPOSES, RelationType.COMPARES, RelationType.USES, RelationType.OUTPERFORMS}:
                candidates.append(("method", "method"))
            candidates.append(("subject", None))
            return candidates
        candidates = []
        if relation in {RelationType.EVALUATES_ON, RelationType.USES}:
            candidates.append(("dataset", "dataset"))
        if relation == RelationType.REPORTS:
            candidates.append(("metric", "metric"))
        if relation == RelationType.PROPOSES:
            candidates.append(("task", "task"))
        if relation in {RelationType.COMPARES, RelationType.OUTPERFORMS}:
            candidates.append(("method", "method"))
        candidates.append(("object", None))
        return candidates

    for row in triple_rows:
        paper_id: UUID = row["paper_id"]
        paper_payload = _ensure_paper_payload(paper_id, row.get("paper_title"))
        metadata_raw = row.get("graph_metadata")
        metadata: dict[str, Any]
        if isinstance(metadata_raw, Mapping):
            metadata = dict(metadata_raw)
        elif isinstance(metadata_raw, str):
            try:
                metadata = json.loads(metadata_raw)
            except json.JSONDecodeError:
                metadata = {}
        else:
            metadata = {}

        pairs = metadata.get("pairs") if isinstance(metadata.get("pairs"), list) else []
        if not pairs:
            continue
        entities = metadata.get("entities") if isinstance(metadata.get("entities"), Mapping) else {}

        for pair in pairs:
            if not isinstance(pair, Mapping):
                continue
            relation = _normalize_relation_name(pair.get("relation"))
            if relation is None:
                continue

            provenance = pair.get("provenance")
            if provenance is None and isinstance(pair.get("source"), str):
                provenance = str(pair.get("source"))

            source_payload = _resolve_payload(
                pair.get("source"),
                _fallback_candidates(relation, "source"),
                entities,
            )
            target_payload = _resolve_payload(
                pair.get("target"),
                _fallback_candidates(relation, "target"),
                entities,
            )
            if not isinstance(source_payload, Mapping) or not isinstance(target_payload, Mapping):
                continue

            source_type = _normalize_fallback_type(source_payload.get("type"))
            target_type = _normalize_fallback_type(target_payload.get("type"))
            source_payload = dict(source_payload)
            target_payload = dict(target_payload)
            source_payload["type"] = source_type
            target_payload["type"] = target_type
            if "normalized" not in source_payload and source_payload.get("text"):
                normalized = _normalize_graph_label(source_payload.get("text"))
                if normalized:
                    source_payload["normalized"] = normalized
            if "normalized" not in target_payload and target_payload.get("text"):
                normalized = _normalize_graph_label(target_payload.get("text"))
                if normalized:
                    target_payload["normalized"] = normalized

            source_resolved = _resolve_entity(
                paper_payload,
                source_type,
                source_payload,
                default_source=provenance,
            )
            if source_resolved is None:
                continue
            target_resolved = _resolve_entity(
                paper_payload,
                target_type,
                target_payload,
                default_source=provenance,
            )
            if target_resolved is None:
                continue

            source_id, source_label, source_metadata = source_resolved
            target_id, target_label, target_metadata = target_resolved

            confidence = _confidence_value(
                pair.get("confidence")
                or row.get("triple_conf")
                or row.get("confidence")
            )

            sentence_indices = pair.get("sentence_indices")
            if not isinstance(sentence_indices, list):
                sentence_indices = None
            snippet = pair.get("evidence") or row.get("evidence_text")
            evidence_source = provenance or "tier2_triple"
            evidence_entry = {
                "snippet": snippet,
                "section_id": pair.get("section_id") or row.get("section_id"),
                "sentence_indices": sentence_indices,
                "source": evidence_source,
            }
            evidence_entry = {
                key: value
                for key, value in evidence_entry.items()
                if value not in (None, "", [])
            }
            evidence_payload: list[dict[str, Any]] = []
            if evidence_entry:
                evidence_payload.append(evidence_entry)

            statement_metadata = {
                "provenance": evidence_source,
            }
            section_id = pair.get("section_id") or row.get("section_id")
            if section_id:
                statement_metadata["section_id"] = section_id
            if sentence_indices:
                statement_metadata["sentence_indices"] = sentence_indices

            key = (paper_id, relation, source_id, target_id)
            entry = combined_rows.setdefault(
                key,
                {
                    "result_id": uuid4(),
                    "paper_id": paper_id,
                    "paper_title": paper_payload.get("paper_title") or row.get("paper_title"),
                    "confidence_values": [],
                    "evidence": [],
                    "relation_instances": [],
                },
            )
            entry["evidence"].extend(evidence_payload)
            entry["confidence_values"].append(confidence)
            relation_instance: dict[str, Any] = {
                "relation": relation,
                "source": {
                    "type": source_type,
                    "id": source_id,
                    "label": source_label,
                    "metadata": dict(source_metadata or {}),
                },
                "target": {
                    "type": target_type,
                    "id": target_id,
                    "label": target_label,
                    "metadata": dict(target_metadata or {}),
                },
                "confidence": confidence,
                "metadata": {key: value for key, value in statement_metadata.items() if value not in (None, "", [])},
            }
            if evidence_payload:
                relation_instance["evidence"] = evidence_payload
            entry["relation_instances"].append(relation_instance)

    fallback_rows: list[dict[str, Any]] = []
    for entry in combined_rows.values():
        confidences = entry.pop("confidence_values", [])
        if confidences:
            entry["confidence"] = sum(confidences) / len(confidences)
        else:
            entry["confidence"] = _DEFAULT_MIN_CONFIDENCE
        entry.setdefault("evidence", [])
        fallback_rows.append(entry)

    return fallback_rows


async def _resolve_entity(conn: Any, entity_id: UUID) ->Optional[NodeDetail]:
    row = await conn.fetchrow(
        "SELECT id, name, aliases, description FROM methods WHERE id = $1",
        entity_id,
    )
    if row:
        return NodeDetail(
            id=row["id"],
            type=NodeType.METHOD,
            label=_safe_label(row.get("name"), "Method", row["id"]),
            aliases=_coerce_aliases(row.get("aliases")),
            description=row.get("description"),
            metadata={},
        )

    row = await conn.fetchrow(
        "SELECT id, name, aliases, description FROM datasets WHERE id = $1",
        entity_id,
    )
    if row:
        return NodeDetail(
            id=row["id"],
            type=NodeType.DATASET,
            label=_safe_label(row.get("name"), "Dataset", row["id"]),
            aliases=_coerce_aliases(row.get("aliases")),
            description=row.get("description"),
            metadata={},
        )

    row = await conn.fetchrow(
        "SELECT id, name, aliases, description, unit FROM metrics WHERE id = $1",
        entity_id,
    )
    if row:
        metadata = _clean_metadata({"unit": row.get("unit")})
        return NodeDetail(
            id=row["id"],
            type=NodeType.METRIC,
            label=_safe_label(row.get("name"), "Metric", row["id"]),
            aliases=_coerce_aliases(row.get("aliases")),
            description=row.get("description"),
            metadata=metadata,
        )

    row = await conn.fetchrow(
        "SELECT id, name, aliases, description FROM tasks WHERE id = $1",
        entity_id,
    )
    if row:
        return NodeDetail(
            id=row["id"],
            type=NodeType.TASK,
            label=_safe_label(row.get("name"), "Task", row["id"]),
            aliases=_coerce_aliases(row.get("aliases")),
            description=row.get("description"),
            metadata={},
        )

    row = await conn.fetchrow(
        "SELECT id, name, type, paper_id, description FROM concepts WHERE id = $1",
        entity_id,
    )
    if row:
        concept_type = str(row.get("type") or "").lower()
        if concept_type in _CONCEPT_TYPES:
            node_type = NodeType(concept_type)
            metadata = {
                "concept": True,
                "paper_id": str(row.get("paper_id")) if row.get("paper_id") else None,
            }
            metadata = _clean_metadata(metadata)
            return NodeDetail(
                id=row["id"],
                type=node_type,
                label=_safe_label(row.get("name"), node_type.title(), row["id"]),
                aliases=(),
                description=row.get("description"),
                metadata=metadata,
            )

    return None


async def _fetch_related_papers(conn: Any, center: NodeDetail) -> list[UUID]:
    column_map = {
        NodeType.METHOD: "method_id",
        NodeType.DATASET: "dataset_id",
        NodeType.METRIC: "metric_id",
        NodeType.TASK: "task_id",
    }
    column = column_map.get(center.type)
    if column:
        rows = await conn.fetch(
            f"SELECT DISTINCT paper_id FROM results WHERE {column} = $1",
            center.id,
        )
        paper_ids = [row["paper_id"] for row in rows]
        if paper_ids:
            return paper_ids

    concept_row = await conn.fetchrow(
        "SELECT paper_id FROM concepts WHERE id = $1",
        center.id,
    )
    if concept_row and concept_row.get("paper_id"):
        return [concept_row["paper_id"]]
    return []


def _build_node_detail(
    node_details: dict[tuple[NodeType, UUID], NodeDetail],
    *,
    node_type: NodeType,
    entity_id: UUID,
    name: Any,
    aliases: Any,
    description: Any,
    metadata: Optional[Mapping[str, Any]] = None,
) -> None:
    key = _node_key(node_type, entity_id)
    existing = node_details.get(key)
    if existing:
        merged = _merge_node_metadata(existing.metadata or {}, metadata)
        existing.metadata = _clean_metadata(merged)
        return
    detail = NodeDetail(
        id=entity_id,
        type=node_type,
        label=_safe_label(name, node_type.title(), entity_id),
        aliases=_coerce_aliases(aliases),
        description=str(description).strip() if description else None,
        metadata=_clean_metadata(dict(metadata or {})),
    )
    node_details[key] = detail


def _aggregate_edges(
    rows: Sequence[Mapping[str, Any]],
    allowed_types: set[NodeType],
    allowed_relations: set[RelationType],
    min_conf: float,
    node_details: dict[tuple[NodeType, UUID], NodeDetail],
    claims_by_paper: Optional[Mapping[UUID, Sequence[Mapping[str, Any]]]] = None,
) -> list[AggregatedEdge]:
    edges: dict[
        tuple[RelationType, tuple[NodeType, UUID], tuple[NodeType, UUID]],
        list[EdgeInstance],
    ] = defaultdict(list)
    compare_contexts: dict[
        tuple[UUID, UUID, UUID],
        list[MethodContext],
    ] = defaultdict(list)
    claims_lookup: Mapping[UUID, Sequence[Mapping[str, Any]]] = (
        claims_by_paper or {}
    )
    node_year_counts: dict[tuple[NodeType, UUID], dict[int, set[UUID]]] = defaultdict(
        lambda: defaultdict(set)
    )
    node_outcomes: dict[tuple[NodeType, UUID], list[NodeOutcome]] = defaultdict(list)

    for row in rows:
        paper_id: UUID = row["paper_id"]
        paper_title = row.get("paper_title")
        confidence = _confidence_value(row.get("confidence"))
        paper_year_raw = row.get("paper_year")
        try:
            paper_year = int(paper_year_raw) if paper_year_raw is not None else None
        except (TypeError, ValueError):
            paper_year = None
        value_numeric = _coerce_float(row.get("value_numeric"))
        value_text_raw = row.get("value_text")
        value_text = str(value_text_raw).strip() if value_text_raw else None
        is_sota = bool(row.get("is_sota")) if row.get("is_sota") is not None else None
        verified = row.get("verified")
        if isinstance(verified, str):
            verified = verified.lower() in {"true", "t", "1"}
        elif verified is not None:
            verified = bool(verified)
        claims = claims_lookup.get(paper_id, ())
        evidence = list(row.get("evidence") or [])

        method_id: Optional[UUID] = row.get("method_id")
        dataset_id: Optional[UUID] = row.get("dataset_id")
        metric_id: Optional[UUID] = row.get("metric_id")
        task_id: Optional[UUID] = row.get("task_id")

        method_metadata = row.get("method_metadata")
        if method_id:
            _build_node_detail(
                node_details,
                node_type=NodeType.METHOD,
                entity_id=method_id,
                name=row.get("method_name"),
                aliases=row.get("method_aliases"),
                description=row.get("method_description"),
                metadata=method_metadata,
            )
        dataset_metadata = row.get("dataset_metadata")
        if dataset_id:
            _build_node_detail(
                node_details,
                node_type=NodeType.DATASET,
                entity_id=dataset_id,
                name=row.get("dataset_name"),
                aliases=row.get("dataset_aliases"),
                description=row.get("dataset_description"),
                metadata=dataset_metadata,
            )
        metric_metadata = row.get("metric_metadata")
        if metric_id:
            _build_node_detail(
                node_details,
                node_type=NodeType.METRIC,
                entity_id=metric_id,
                name=row.get("metric_name"),
                aliases=row.get("metric_aliases"),
                description=row.get("metric_description"),
                metadata={"unit": row.get("metric_unit")} | (metric_metadata or {}),
            )
        task_metadata = row.get("task_metadata")
        if task_id:
            _build_node_detail(
                node_details,
                node_type=NodeType.TASK,
                entity_id=task_id,
                name=row.get("task_name"),
                aliases=row.get("task_aliases"),
                description=row.get("task_description"),
                metadata=task_metadata,
            )

        method_key = _node_key(NodeType.METHOD, method_id) if method_id else None
        dataset_key = _node_key(NodeType.DATASET, dataset_id) if dataset_id else None
        metric_key = _node_key(NodeType.METRIC, metric_id) if metric_id else None
        task_key = _node_key(NodeType.TASK, task_id) if task_id else None

        method_detail = node_details.get(method_key) if method_key else None
        dataset_detail = node_details.get(dataset_key) if dataset_key else None
        metric_detail = node_details.get(metric_key) if metric_key else None
        task_detail = node_details.get(task_key) if task_key else None

        dataset_label = dataset_detail.label if dataset_detail else None
        metric_label = metric_detail.label if metric_detail else None
        task_label = task_detail.label if task_detail else None
        metric_unit = row.get("metric_unit")

        node_keys: list[tuple[NodeType, UUID]] = []
        if method_key:
            node_keys.append(method_key)
        if dataset_key:
            node_keys.append(dataset_key)
        if metric_key:
            node_keys.append(metric_key)
        if task_key:
            node_keys.append(task_key)

        if paper_year is not None:
            for key in node_keys:
                node_year_counts[key][paper_year].add(paper_id)

        if value_numeric is not None or value_text:
            outcome = NodeOutcome(
                paper_id=paper_id,
                paper_title=paper_title,
                paper_year=paper_year,
                value_numeric=value_numeric,
                value_text=value_text,
                metric_label=metric_label,
                dataset_label=dataset_label,
                task_label=task_label,
                metric_unit=metric_unit,
                confidence=confidence,
                is_sota=is_sota,
                verified=verified if isinstance(verified, bool) else None,
            )
            for key in node_keys:
                node_outcomes[key].append(outcome)

        if method_id and dataset_id:
            key = (
                RelationType.EVALUATES_ON,
                _node_key(NodeType.METHOD, method_id),
                _node_key(NodeType.DATASET, dataset_id),
            )
            edges[key].append(
                EdgeInstance(
                    relation=RelationType.EVALUATES_ON,
                    paper_id=paper_id,
                    paper_title=paper_title,
                    paper_year=paper_year,
                    confidence=confidence,
                    evidence=evidence,
                    dataset_id=dataset_id,
                    dataset_label=dataset_label,
                    metric_id=metric_id,
                    metric_label=metric_label,
                    metric_unit=metric_unit,
                    task_id=task_id,
                    task_label=task_label,
                    value_numeric=value_numeric,
                    value_text=value_text,
                    is_sota=is_sota,
                    verified=verified if isinstance(verified, bool) else None,
                    claims=claims,
                )
            )

        if method_id and metric_id:
            key = (
                RelationType.REPORTS,
                _node_key(NodeType.METHOD, method_id),
                _node_key(NodeType.METRIC, metric_id),
            )
            edges[key].append(
                EdgeInstance(
                    relation=RelationType.REPORTS,
                    paper_id=paper_id,
                    paper_title=paper_title,
                    paper_year=paper_year,
                    confidence=confidence,
                    evidence=evidence,
                    dataset_id=dataset_id,
                    dataset_label=dataset_label,
                    metric_id=metric_id,
                    metric_label=metric_label,
                    metric_unit=metric_unit,
                    task_id=task_id,
                    task_label=task_label,
                    value_numeric=value_numeric,
                    value_text=value_text,
                    is_sota=is_sota,
                    verified=verified if isinstance(verified, bool) else None,
                    claims=claims,
                )
            )

        if method_id and task_id:
            key = (
                RelationType.PROPOSES,
                _node_key(NodeType.METHOD, method_id),
                _node_key(NodeType.TASK, task_id),
            )
            edges[key].append(
                EdgeInstance(
                    relation=RelationType.PROPOSES,
                    paper_id=paper_id,
                    paper_title=paper_title,
                    paper_year=paper_year,
                    confidence=confidence,
                    evidence=evidence,
                    dataset_id=dataset_id,
                    dataset_label=dataset_label,
                    metric_id=metric_id,
                    metric_label=metric_label,
                    metric_unit=metric_unit,
                    task_id=task_id,
                    task_label=task_label,
                    value_numeric=value_numeric,
                    value_text=value_text,
                    is_sota=is_sota,
                    verified=verified if isinstance(verified, bool) else None,
                    claims=claims,
                )
            )

        relation_instances = (
            row.get("relation_instances") if isinstance(row.get("relation_instances"), list) else []
        )
        for relation_instance in relation_instances:
            if not isinstance(relation_instance, Mapping):
                continue
            relation = _normalize_relation_name(relation_instance.get("relation"))
            if relation is None:
                continue
            source_info = relation_instance.get("source")
            target_info = relation_instance.get("target")
            if not isinstance(source_info, Mapping) or not isinstance(target_info, Mapping):
                continue
            source_type = _coerce_node_type(source_info.get("type"))
            target_type = _coerce_node_type(target_info.get("type"))
            if source_type is None or target_type is None:
                continue
            source_id_raw = source_info.get("id")
            target_id_raw = target_info.get("id")
            try:
                source_entity_id = source_id_raw if isinstance(source_id_raw, UUID) else UUID(str(source_id_raw))
                target_entity_id = target_id_raw if isinstance(target_id_raw, UUID) else UUID(str(target_id_raw))
            except (TypeError, ValueError):
                continue

            source_label = source_info.get("label") or source_info.get("text")
            target_label = target_info.get("label") or target_info.get("text")
            _build_node_detail(
                node_details,
                node_type=source_type,
                entity_id=source_entity_id,
                name=source_label,
                aliases=source_info.get("aliases"),
                description=None,
                metadata=source_info.get("metadata"),
            )
            _build_node_detail(
                node_details,
                node_type=target_type,
                entity_id=target_entity_id,
                name=target_label,
                aliases=target_info.get("aliases"),
                description=None,
                metadata=target_info.get("metadata"),
            )

            relation_confidence = _confidence_value(
                relation_instance.get("confidence") if relation_instance.get("confidence") is not None else confidence
            )
            relation_evidence = relation_instance.get("evidence")
            relation_evidence_payload: list[dict[str, Any]] = []
            if isinstance(relation_evidence, list):
                relation_evidence_payload = [
                    dict(item)
                    for item in relation_evidence
                    if isinstance(item, Mapping)
                ]
            elif isinstance(relation_evidence, Mapping):
                relation_evidence_payload = [dict(relation_evidence)]
            elif isinstance(relation_evidence, str):
                relation_evidence_payload = [{"snippet": relation_evidence}]

            statement_metadata = (
                dict(relation_instance.get("metadata"))
                if isinstance(relation_instance.get("metadata"), Mapping)
                else None
            )

            edge_key = (
                relation,
                _node_key(source_type, source_entity_id),
                _node_key(target_type, target_entity_id),
            )
            edges[edge_key].append(
                EdgeInstance(
                    relation=relation,
                    paper_id=paper_id,
                    paper_title=paper_title,
                    paper_year=paper_year,
                    confidence=relation_confidence,
                    evidence=relation_evidence_payload if relation_evidence_payload else evidence,
                    dataset_id=None,
                    dataset_label=None,
                    metric_id=None,
                    metric_label=None,
                    metric_unit=None,
                    task_id=None,
                    task_label=None,
                    value_numeric=None,
                    value_text=None,
                    is_sota=None,
                    verified=None,
                    claims=claims,
                    statement_metadata=statement_metadata,
                )
            )

        if method_id and dataset_id and metric_id:
            method_label_value = method_detail.label if method_detail else _safe_label(row.get("method_name"), "Method", method_id)
            compare_contexts[(paper_id, dataset_id, metric_id)].append(
                MethodContext(
                    method_id=method_id,
                    method_label=method_label_value,
                    confidence=confidence,
                    evidence=evidence,
                    paper_id=paper_id,
                    paper_title=paper_title,
                    paper_year=paper_year,
                    dataset_id=dataset_id,
                    dataset_label=dataset_label,
                    metric_id=metric_id,
                    metric_label=metric_label,
                    task_id=task_id,
                    task_label=task_label,
                    metric_unit=metric_unit,
                    value_numeric=value_numeric,
                    value_text=value_text,
                    is_sota=is_sota,
                    verified=verified if isinstance(verified, bool) else None,
                    claims=claims,
                )
            )

    for contexts in compare_contexts.values():
        if len(contexts) < 2:
            continue
        contexts = sorted(contexts, key=lambda ctx: ctx.method_id)
        for index, primary in enumerate(contexts):
            for secondary in contexts[index + 1 :]:
                if primary.method_id == secondary.method_id:
                    continue
                source_key = _node_key(NodeType.METHOD, primary.method_id)
                target_key = _node_key(NodeType.METHOD, secondary.method_id)
                key = (RelationType.COMPARES, source_key, target_key)
                combined_confidence = (primary.confidence + secondary.confidence) / 2
                combined_evidence = list(primary.evidence) + list(secondary.evidence)
                edges[key].append(
                    EdgeInstance(
                        relation="compares",
                        paper_id=primary.paper_id,
                        paper_title=primary.paper_title,
                        paper_year=primary.paper_year,
                        confidence=combined_confidence,
                        evidence=combined_evidence,
                        dataset_id=primary.dataset_id,
                        dataset_label=primary.dataset_label,
                        metric_id=primary.metric_id,
                        metric_label=primary.metric_label,
                        metric_unit=primary.metric_unit,
                        task_id=primary.task_id,
                        task_label=primary.task_label,
                        value_numeric=None,
                        value_text=None,
                        is_sota=None,
                        verified=None,
                        claims=primary.claims,
                    )
                )

    aggregated: list[AggregatedEdge] = []
    for (relation, source_key, target_key), instances in edges.items():
        if relation not in allowed_relations:
            continue
        if source_key[0] not in allowed_types or target_key[0] not in allowed_types:
            continue

        paper_confidences: dict[UUID, list[float]] = defaultdict(list)
        paper_titles: dict[UUID, str] = {}
        contexts_map: dict[tuple[UUID, Optional[UUID], Optional[UUID], Optional[UUID]], dict[str, Any]] = {}
        evidence_items: list[dict[str, Any]] = []
        statements: list[dict[str, Any]] = []
        all_confidences: list[float] = []

        for instance in instances:
            paper_confidences[instance.paper_id].append(instance.confidence)
            paper_titles.setdefault(instance.paper_id, instance.paper_title)
            all_confidences.append(instance.confidence)
            context_key = (
                instance.paper_id,
                instance.dataset_id,
                instance.metric_id,
                instance.task_id,
            )
            if context_key not in contexts_map:
                context: dict[str, Any] = {
                    "paper_id": instance.paper_id,
                    "paper_title": instance.paper_title,
                }
                if instance.dataset_label:
                    context["dataset"] = instance.dataset_label
                if instance.metric_label:
                    context["metric"] = instance.metric_label
                if instance.task_label:
                    context["task"] = instance.task_label
                contexts_map[context_key] = context
            for snippet in instance.evidence:
                snippet_text = None
                if isinstance(snippet, Mapping):
                    snippet_text = snippet.get("snippet")
                elif isinstance(snippet, str):
                    snippet_text = snippet
                evidence_items.append(
                    {
                        "paper_id": instance.paper_id,
                        "paper_title": instance.paper_title,
                        "snippet": snippet_text,
                        "confidence": instance.confidence,
                        "relation": relation,
                    }
                )
            if instance.statement_metadata:
                statement_payload = dict(instance.statement_metadata)
                statement_payload.setdefault("paper_id", instance.paper_id)
                if instance.paper_title:
                    statement_payload.setdefault("paper_title", instance.paper_title)
                statement_payload.setdefault("relation", relation)
                statement_payload.setdefault("confidence", instance.confidence)
                statements.append(statement_payload)

        if not paper_confidences:
            continue

        per_paper_avg = [sum(values) / len(values) for values in paper_confidences.values()]
        average_confidence = sum(per_paper_avg) / len(per_paper_avg)
        if average_confidence < min_conf:
            continue

        paper_details = [
            {
                "paper_id": paper_id,
                "paper_title": paper_titles.get(paper_id),
                "average_confidence": sum(values) / len(values),
            }
            for paper_id, values in paper_confidences.items()
        ]
        weight = len(paper_details) * average_confidence
        metadata: dict[str, Any] = {"papers": paper_details}
        if contexts_map:
            metadata["contexts"] = list(contexts_map.values())
        if all_confidences:
            metadata["confidence"] = {
                "min": min(all_confidences),
                "max": max(all_confidences),
                "average": average_confidence,
            }

        insights = _build_edge_insights(instances)
        if insights:
            metadata["insights"] = insights

        evidence_items = evidence_items[:_MAX_EDGE_EVIDENCE]
        if evidence_items:
            metadata["evidence"] = evidence_items
        if statements:
            metadata["statements"] = statements[:_MAX_EDGE_EVIDENCE]

        aggregated.append(
            AggregatedEdge(
                relation=relation,
                source_key=source_key,
                target_key=target_key,
                paper_details=paper_details,
                average_confidence=average_confidence,
                weight=weight,
                evidence=evidence_items,
                metadata=metadata,
            )
        )

    for key, detail in node_details.items():
        metadata = dict(detail.metadata or {})
        years = node_year_counts.get(key)
        if years:
            metadata["papers_by_year"] = [
                {"year": year, "paper_count": len(papers)}
                for year, papers in sorted(years.items(), key=lambda item: item[0], reverse=True)
            ]
        outcomes = node_outcomes.get(key)
        if outcomes:
            best = _select_outcome(outcomes, prefer_max=True)
            worst = _select_outcome(outcomes, prefer_max=False)
            if best:
                metadata["best_outcome"] = best
            if worst:
                metadata["worst_outcome"] = worst
        detail.metadata = _clean_metadata(metadata)

    return aggregated


def _build_graph_response(
    aggregated_edges: list[AggregatedEdge],
    node_details: dict[tuple[NodeType, UUID], NodeDetail],
    *,
    limit: int,
    allowed_types: set[NodeType],
    allowed_relations: set[RelationType],
    min_conf: float,
    center_key: Optional[tuple[NodeType, UUID]] = None,
) -> GraphResponse:
    node_papers: dict[tuple[NodeType, UUID], set[UUID]] = defaultdict(set)
    node_edges: dict[tuple[NodeType, UUID], list[AggregatedEdge]] = defaultdict(list)

    for edge in aggregated_edges:
        source_key = edge.source_key
        target_key = edge.target_key
        papers = {detail["paper_id"] for detail in edge.paper_details}
        node_papers[source_key].update(papers)
        node_papers[target_key].update(papers)
        node_edges[source_key].append(edge)
        node_edges[target_key].append(edge)

    if center_key and center_key not in node_papers:
        node_papers[center_key] = set()
        node_edges.setdefault(center_key, [])

    all_node_keys = list(node_papers.keys())
    total_nodes = len(all_node_keys)

    def sort_key(item: tuple[NodeType, UUID]) -> tuple[int, str]:
        paper_count = len(node_papers[item])
        label = node_details.get(item)
        return (-paper_count, (label.label if label else str(item[1])).lower())

    sorted_nodes = sorted(all_node_keys, key=sort_key)

    selected: list[tuple[NodeType, UUID]] = []
    if center_key:
        selected.append(center_key)
    for key in sorted_nodes:
        if key == center_key:
            continue
        selected.append(key)
        if len(selected) >= limit:
            break

    allowed_node_keys = set(selected)
    filtered_edges = [
        edge
        for edge in aggregated_edges
        if edge.source_key in allowed_node_keys and edge.target_key in allowed_node_keys
    ]

    node_links: dict[tuple[NodeType, UUID], list[GraphNodeLink]] = defaultdict(list)
    node_evidence: dict[tuple[NodeType, UUID], list[GraphEvidenceItem]] = defaultdict(list)

    for edge in filtered_edges:
        source_key = edge.source_key
        target_key = edge.target_key
        source_detail = node_details.get(source_key)
        target_detail = node_details.get(target_key)
        if source_detail and target_detail:
            node_links[source_key].append(
                GraphNodeLink(
                    id=_node_id_str(target_key[0], target_key[1]),
                    label=target_detail.label,
                    type=target_detail.type,
                    relation=edge.relation,
                    weight=edge.weight,
                )
            )
            node_links[target_key].append(
                GraphNodeLink(
                    id=_node_id_str(source_key[0], source_key[1]),
                    label=source_detail.label,
                    type=source_detail.type,
                    relation=edge.relation,
                    weight=edge.weight,
                )
            )

        for evidence in edge.evidence:
            item = GraphEvidenceItem(
                paper_id=evidence["paper_id"],
                paper_title=evidence.get("paper_title"),
                snippet=evidence.get("snippet"),
                confidence=evidence.get("confidence", edge.average_confidence),
                relation=edge.relation,
            )
            node_evidence[source_key].append(item)
            node_evidence[target_key].append(item)

    nodes: list[GraphNode] = []
    for key in selected:
        detail = node_details.get(key)
        if not detail:
            detail = NodeDetail(
                id=key[1],
                type=key[0],
                label=_safe_label(None, key[0].title(), key[1]),
                aliases=(),
                description=None,
                metadata={},
            )

        papers = node_papers.get(key, set())
        links = sorted(
            node_links.get(key, []),
            key=lambda link: (-link.weight, link.label.lower()),
        )[:_MAX_TOP_LINKS]

        evidences = node_evidence.get(key, [])[:_MAX_NODE_EVIDENCE]

        nodes.append(
            GraphNode(
                data=GraphNodeData(
                    id=_node_id_str(key[0], key[1]),
                    type=detail.type,
                    label=detail.label,
                    entity_id=detail.id,
                    paper_count=len(papers),
                    aliases=list(detail.aliases),
                    description=detail.description,
                    top_links=links,
                    evidence=evidences,
                    metadata=detail.metadata or None,
                )
            )
        )

    edges: list[GraphEdge] = []
    for edge in sorted(filtered_edges, key=lambda item: (-item.weight, item.relation, item.source_key[0])):
        metadata = dict(edge.metadata)
        if not metadata.get("papers"):
            metadata.pop("papers", None)
        if not metadata.get("contexts"):
            metadata.pop("contexts", None)
        if not metadata.get("evidence"):
            metadata.pop("evidence", None)

        edges.append(
            GraphEdge(
                data=GraphEdgeData(
                    id=f"edge:{edge.relation}:{_node_id_str(edge.source_key[0], edge.source_key[1])}->{_node_id_str(edge.target_key[0], edge.target_key[1])}",
                    source=_node_id_str(edge.source_key[0], edge.source_key[1]),
                    target=_node_id_str(edge.target_key[0], edge.target_key[1]),
                    type=edge.relation,
                    weight=edge.weight,
                    paper_count=edge.paper_count,
                    average_confidence=edge.average_confidence,
                    metadata=metadata or None,
                )
            )
        )

    paper_ids = set()
    for key in allowed_node_keys:
        paper_ids.update(node_papers.get(key, set()))

    has_more = total_nodes > len(selected)
    default_type_names = {str(item) for item in _DEFAULT_TYPES}
    ordered_types = [str(item) for item in _DEFAULT_TYPES if item in allowed_types]
    extra_types = sorted(str(item) for item in allowed_types if str(item) not in default_type_names)
    ordered_relations = [
        str(item) for item in _ORDERED_RELATIONS if item in allowed_relations
    ]
    ordered_relation_names = {str(item) for item in _ORDERED_RELATIONS}
    extra_relations = sorted(
        str(item) for item in allowed_relations if str(item) not in ordered_relation_names
    )

    meta = GraphMeta(
        limit=limit,
        node_count=len(nodes),
        edge_count=len(edges),
        concept_count=total_nodes,
        paper_count=len(paper_ids),
        has_more=has_more if has_more else None,
        center_id=_node_id_str(center_key[0], center_key[1]) if center_key else None,
        center_type=center_key[0] if center_key else None,
        filters={
            "types": ordered_types + extra_types,
            "relations": ordered_relations + extra_relations,
            "min_conf": min_conf,
        },
    )

    return GraphResponse(nodes=nodes, edges=edges, meta=meta)


async def get_graph_overview(
    limit: int = 100,
    *,
    types: Optional[Sequence[str]] = None,
    relations: Optional[Sequence[str]] = None,
    min_conf: float = _DEFAULT_MIN_CONFIDENCE,
) -> GraphResponse:
    normalized_limit = _normalize_limit(limit, maximum=MAX_GRAPH_LIMIT)
    allowed_types = _parse_selection(types, _ALLOWED_TYPES, _DEFAULT_TYPES)
    edge_allowed_types = set(_ALLOWED_TYPES) if not types else set(allowed_types)
    allowed_relations = _parse_selection(relations, _ALLOWED_RELATIONS, _ALLOWED_RELATIONS)

    pool = get_pool()
    async with pool.acquire() as conn:
        records = await _fetch_results(conn)
        relation_records = await _fetch_method_relations(conn)
        rows = [dict(record) for record in records]
        rows.extend(dict(record) for record in relation_records)
        paper_id_candidates = {row["paper_id"] for row in rows if row.get("paper_id")}
        claims_by_paper = await _fetch_claims_by_paper(conn, list(paper_id_candidates))
        analytics = _compute_node_analytics(rows, claims_by_paper)
        _attach_node_metadata(rows, analytics)
        node_details: dict[tuple[NodeType, UUID], NodeDetail] = {}
        aggregated_edges = _aggregate_edges(rows, edge_allowed_types, allowed_relations, min_conf, node_details, claims_by_paper)
    response = _build_graph_response(
        aggregated_edges,
        node_details,
        limit=normalized_limit,
        allowed_types=allowed_types,
        allowed_relations=allowed_relations,
        min_conf=min_conf,
    )

    if response.nodes or response.edges:
        return response

    async with pool.acquire() as conn:
        fallback_rows = await _fetch_concept_fallback_rows(conn)

    if not fallback_rows:
        return response

    combined_rows = fallback_rows + rows
    node_details = {}
    fallback_edges = _aggregate_edges(
        combined_rows, edge_allowed_types, allowed_relations, min_conf, node_details, claims_by_paper
    )
    fallback_response = _build_graph_response(
        fallback_edges,
        node_details,
        limit=normalized_limit,
        allowed_types=allowed_types,
        allowed_relations=allowed_relations,
        min_conf=min_conf,
    )

    if fallback_response.nodes or fallback_response.edges:
        return fallback_response
    return response


async def get_graph_neighborhood(
    node_id: UUID,
    *,
    limit: int = 50,
    types: Optional[Sequence[str]] = None,
    relations: Optional[Sequence[str]] = None,
    min_conf: float = _DEFAULT_MIN_CONFIDENCE,
) -> GraphResponse:
    normalized_limit = _normalize_limit(limit, maximum=MAX_GRAPH_LIMIT)
    allowed_types = _parse_selection(types, _ALLOWED_TYPES, _DEFAULT_TYPES)
    edge_allowed_types = set(_ALLOWED_TYPES) if not types else set(allowed_types)
    allowed_relations = _parse_selection(relations, _ALLOWED_RELATIONS, _ALLOWED_RELATIONS)

    pool = get_pool()
    async with pool.acquire() as conn:
        center_detail = await _resolve_entity(conn, node_id)
        if center_detail is None:
            raise GraphEntityNotFoundError(f"Graph node {node_id} was not found")

        paper_ids = await _fetch_related_papers(conn, center_detail)
        records = await _fetch_results(conn, paper_ids=paper_ids)
        relation_records = await _fetch_method_relations(conn, paper_ids=paper_ids)
        rows = [dict(record) for record in records]
        rows.extend(dict(record) for record in relation_records)
        paper_id_candidates = {row["paper_id"] for row in rows if row.get("paper_id")}
        claims_map = await _fetch_claims_by_paper(conn, list(paper_id_candidates))

    allowed_types.add(center_detail.type)
    edge_allowed_types.add(center_detail.type)

    _attach_node_metadata(rows, _compute_node_analytics(rows, claims_map))

    node_details: dict[tuple[NodeType, UUID], NodeDetail] = {
        (_node_key(center_detail.type, center_detail.id)): center_detail
    }
    aggregated_edges = _aggregate_edges(
        rows, edge_allowed_types, allowed_relations, min_conf, node_details, claims_map
    )
    response = _build_graph_response(
        aggregated_edges,
        node_details,
        limit=normalized_limit,
        allowed_types=allowed_types,
        allowed_relations=allowed_relations,
        min_conf=min_conf,
        center_key=_node_key(center_detail.type, center_detail.id),
    )

    if response.nodes or response.edges:
        return response

    if not paper_ids:
        return response

    pool = get_pool()
    async with pool.acquire() as conn:
        fallback_rows = await _fetch_concept_fallback_rows(conn, paper_ids=paper_ids)

    if not fallback_rows:
        return response

    combined_rows = fallback_rows + rows
    node_details = {(_node_key(center_detail.type, center_detail.id)): center_detail}
    fallback_edges = _aggregate_edges(
        combined_rows, edge_allowed_types, allowed_relations, min_conf, node_details, claims_map

    )
    fallback_response = _build_graph_response(
        fallback_edges,
        node_details,
        limit=normalized_limit,
        allowed_types=allowed_types,
        allowed_relations=allowed_relations,
        min_conf=min_conf,
        center_key=_node_key(center_detail.type, center_detail.id),
    )

    if fallback_response.nodes or fallback_response.edges:
        return fallback_response
    return response<|MERGE_RESOLUTION|>--- conflicted
+++ resolved
@@ -246,11 +246,7 @@
     value_text: Optional[str] = None
     is_sota: Optional[bool] = None
     verified: Optional[bool] = None
-<<<<<<< HEAD
     claims: Sequence[Mapping[str, Any]] = field(default_factory=tuple)
-=======
-    claims: Sequence[Mapping[str, Any]] = ()
->>>>>>> 3e54121d
     statement_metadata: Optional[Dict[str, Any]] = None
 
 
