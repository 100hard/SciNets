--- conflicted
+++ resolved
@@ -242,31 +242,7 @@
     metric_unit: Optional[str]
     task_id: Optional[UUID]
     task_label: Optional[str]
-<<<<<<< HEAD
     statement_metadata: Optional[Dict[str, Any]] = None
-=======
-    value_numeric: Optional[float]
-    value_text: Optional[str]
-    is_sota: Optional[bool]
-    verified: Optional[bool]
-    claims: Sequence[Mapping[str, Any]]
-
-
-@dataclass
-class NodeOutcome:
-    paper_id: UUID
-    paper_title: Optional[str]
-    paper_year: Optional[int]
-    value_numeric: Optional[float]
-    value_text: Optional[str]
-    metric_label: Optional[str]
-    dataset_label: Optional[str]
-    task_label: Optional[str]
-    metric_unit: Optional[str]
-    confidence: float
-    is_sota: Optional[bool]
-    verified: Optional[bool]
->>>>>>> 727b25ce
 
 
 @dataclass
@@ -821,7 +797,6 @@
     return await conn.fetch(_METHOD_RELATION_SELECT)
 
 
-<<<<<<< HEAD
 async def _fetch_claims_by_paper(
     conn: Any, paper_ids: Sequence[UUID]
 ) -> Dict[UUID, list[Mapping[str, Any]]]:
@@ -844,39 +819,6 @@
         paper_id = row["paper_id"]
         claims[paper_id].append(dict(row))
     return claims
-=======
-async def _fetch_claims(
-    conn: Any,
-    *,
-    paper_ids: Optional[Sequence[UUID]] = None,
-) -> Sequence[Mapping[str, Any]]:
-    if paper_ids:
-        return await conn.fetch(
-            f"{_CLAIM_SELECT} WHERE c.paper_id = ANY($1::uuid[])",
-            list(paper_ids),
-        )
-    return await conn.fetch(_CLAIM_SELECT)
-
-
-def _group_claims_by_paper(
-    rows: Sequence[Mapping[str, Any]]
-) -> dict[UUID, list[Mapping[str, Any]]]:
-    grouped: dict[UUID, list[Mapping[str, Any]]] = defaultdict(list)
-    for row in rows:
-        paper_id = row.get("paper_id")
-        if not paper_id:
-            continue
-        paper_uuid = cast(UUID, paper_id)
-        payload = {
-            "id": row.get("id"),
-            "category": row.get("category"),
-            "text": row.get("text"),
-            "confidence": row.get("confidence"),
-            "evidence": row.get("evidence"),
-        }
-        grouped[paper_uuid].append(payload)
-    return grouped
->>>>>>> 727b25ce
 
 
 async def _fetch_concept_fallback_rows(
@@ -2128,25 +2070,12 @@
         claim_records = await _fetch_claims(conn)
         rows = [dict(record) for record in records]
         rows.extend(dict(record) for record in relation_records)
-<<<<<<< HEAD
         paper_ids = {row["paper_id"] for row in rows if row.get("paper_id")}
         claims_by_paper = await _fetch_claims_by_paper(conn, list(paper_ids))
         analytics = _compute_node_analytics(rows, claims_by_paper)
         _attach_node_metadata(rows, analytics)
         node_details: dict[tuple[NodeType, UUID], NodeDetail] = {}
         aggregated_edges = _aggregate_edges(rows, edge_allowed_types, allowed_relations, min_conf, node_details)
-=======
-        claims_map = _group_claims_by_paper(claim_records)
-        node_details: dict[tuple[NodeType, UUID], NodeDetail] = {}
-        aggregated_edges = _aggregate_edges(
-            rows,
-            allowed_types,
-            allowed_relations,
-            min_conf,
-            node_details,
-            claims_map,
-        )
->>>>>>> 727b25ce
     response = _build_graph_response(
         aggregated_edges,
         node_details,
@@ -2168,16 +2097,7 @@
     combined_rows = fallback_rows + rows
     node_details = {}
     fallback_edges = _aggregate_edges(
-<<<<<<< HEAD
         combined_rows, edge_allowed_types, allowed_relations, min_conf, node_details
-=======
-        combined_rows,
-        allowed_types,
-        allowed_relations,
-        min_conf,
-        node_details,
-        claims_map,
->>>>>>> 727b25ce
     )
     fallback_response = _build_graph_response(
         fallback_edges,
@@ -2218,16 +2138,11 @@
         claim_records = await _fetch_claims(conn, paper_ids=paper_ids)
         rows = [dict(record) for record in records]
         rows.extend(dict(record) for record in relation_records)
-<<<<<<< HEAD
         claims_map = await _fetch_claims_by_paper(conn, list({row["paper_id"] for row in rows if row.get("paper_id")}))
-=======
-        claims_map = _group_claims_by_paper(claim_records)
->>>>>>> 727b25ce
 
     allowed_types.add(center_detail.type)
     edge_allowed_types.add(center_detail.type)
 
-<<<<<<< HEAD
     _attach_node_metadata(rows, _compute_node_analytics(rows, claims_map))
 
     node_details: dict[tuple[NodeType, UUID], NodeDetail] = {
@@ -2235,16 +2150,6 @@
     }
     aggregated_edges = _aggregate_edges(
         rows, edge_allowed_types, allowed_relations, min_conf, node_details
-=======
-    node_details: dict[tuple[NodeType, UUID], NodeDetail] = {(_node_key(center_detail.type, center_detail.id)): center_detail}
-    aggregated_edges = _aggregate_edges(
-        rows,
-        allowed_types,
-        allowed_relations,
-        min_conf,
-        node_details,
-        claims_map,
->>>>>>> 727b25ce
     )
     response = _build_graph_response(
         aggregated_edges,
@@ -2272,16 +2177,8 @@
     combined_rows = fallback_rows + rows
     node_details = {(_node_key(center_detail.type, center_detail.id)): center_detail}
     fallback_edges = _aggregate_edges(
-<<<<<<< HEAD
         combined_rows, edge_allowed_types, allowed_relations, min_conf, node_details
-=======
-        combined_rows,
-        allowed_types,
-        allowed_relations,
-        min_conf,
-        node_details,
-        claims_map,
->>>>>>> 727b25ce
+
     )
     fallback_response = _build_graph_response(
         fallback_edges,
