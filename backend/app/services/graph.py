--- conflicted
+++ resolved
@@ -1151,7 +1151,6 @@
                 metadata=task_metadata,
             )
 
-<<<<<<< HEAD
         dataset_label = node_details.get(("dataset", dataset_id)).label if dataset_id and ("dataset", dataset_id) in node_details else None
         metric_label = node_details.get(("metric", metric_id)).label if metric_id and ("metric", metric_id) in node_details else None
         task_label = node_details.get(("task", task_id)).label if task_id and ("task", task_id) in node_details else None
@@ -1188,20 +1187,6 @@
             )
             for key in node_keys:
                 node_outcomes[key].append(outcome)
-=======
-        dataset_label = None
-        if dataset_id:
-            dataset_detail = node_details.get((NodeType.DATASET, dataset_id))
-            dataset_label = dataset_detail.label if dataset_detail else None
-        metric_label = None
-        if metric_id:
-            metric_detail = node_details.get((NodeType.METRIC, metric_id))
-            metric_label = metric_detail.label if metric_detail else None
-        task_label = None
-        if task_id:
-            task_detail = node_details.get((NodeType.TASK, task_id))
-            task_label = task_detail.label if task_detail else None
->>>>>>> e0392e24
 
         if method_id and dataset_id:
             key = (
