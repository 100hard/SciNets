from __future__ import annotations

from collections import defaultdict
from dataclasses import dataclass
from datetime import datetime
import math
from typing import Any, Dict, Iterable, Mapping, Optional, Sequence
from uuid import UUID

from app.core.config import settings
from app.db.pool import get_pool
from app.models.ontology import (
    CanonicalizationExample,
    CanonicalizationMergedItem,
    CanonicalizationReport,
    CanonicalizationTypeReport,
    ConceptResolutionType,
)
from app.services.embeddings import EmbeddingBackend, build_embedding_backend
<<<<<<< HEAD
=======

>>>>>>> c68a829e
@dataclass
class _OntologyRecord:
    id: UUID
    name: str
    aliases: list[str]
    created_at: datetime
    mentions: list[_MentionSignal]


@dataclass(frozen=True)
class _TypeConfig:
    table: str
    fk_column: str


<<<<<<< HEAD
=======

>>>>>>> c68a829e
@dataclass
class _MergeDecision:
    canonical_id: UUID
    merged_id: UUID
    score: float
    decision_source: str
    verdict: str
    rationale: str
    adjudicator_metadata: Optional[dict[str, Any]] = None


@dataclass
class _CanonicalizationComputation:
    before: int
    after: int
    merges: int
    alias_map: Dict[UUID, list[tuple[str, float]]]
    aliases_by_record: Dict[UUID, list[str]]
    id_to_canonical: Dict[UUID, UUID]
    decisions: list[_MergeDecision]
    examples: list[CanonicalizationExample]


_TYPE_CONFIG: Dict[ConceptResolutionType, _TypeConfig] = {
    ConceptResolutionType.METHOD: _TypeConfig("methods", "method_id"),
    ConceptResolutionType.DATASET: _TypeConfig("datasets", "dataset_id"),
    ConceptResolutionType.METRIC: _TypeConfig("metrics", "metric_id"),
    ConceptResolutionType.TASK: _TypeConfig("tasks", "task_id"),
}


_SIMILARITY_THRESHOLDS: Dict[ConceptResolutionType, float] = {
    ConceptResolutionType.METHOD: 0.85,
    ConceptResolutionType.DATASET: 0.82,
    ConceptResolutionType.METRIC: 0.90,
    ConceptResolutionType.TASK: 0.80,
}


_SIMILARITY_BORDERLINE_WINDOWS: Dict[ConceptResolutionType, Tuple[float, float]] = {
    ConceptResolutionType.METHOD: (0.80, 0.85),
    ConceptResolutionType.DATASET: (0.78, 0.82),
    ConceptResolutionType.METRIC: (0.86, 0.90),
    ConceptResolutionType.TASK: (0.76, 0.80),
}


_MAX_EXAMPLES = 3


class _UnionFind:
    def __init__(self) -> None:
        self._parent: Dict[UUID, UUID] = {}
        self._rank: Dict[UUID, int] = {}

    def add(self, item: UUID) -> None:
        if item not in self._parent:
            self._parent[item] = item
            self._rank[item] = 0

    def find(self, item: UUID) -> UUID:
        parent = self._parent.get(item)
        if parent is None:
            raise KeyError(item)
        if parent != item:
            self._parent[item] = self.find(parent)
        return self._parent[item]

    def union(self, left: UUID, right: UUID) -> bool:
        root_left = self.find(left)
        root_right = self.find(right)
        if root_left == root_right:
            return False
        rank_left = self._rank[root_left]
        rank_right = self._rank[root_right]
        if rank_left < rank_right:
            root_left, root_right = root_right, root_left
        self._parent[root_right] = root_left
        if rank_left == rank_right:
            self._rank[root_left] += 1
        return True


_embedding_backend: Optional[EmbeddingBackend] = None


def _prepare_text(value: Optional[str]) -> str:
    if not value:
        return ""
    return " ".join(value.strip().split())


def _normalise_key(value: str) -> str:
    return _prepare_text(value).casefold()


def _collect_normalised_variants(record: _OntologyRecord) -> set[str]:
    variants: set[str] = set()
    if record.name:
        variants.add(_normalise_key(record.name))
    for alias in record.aliases:
        if alias:
            variants.add(_normalise_key(alias))
    return variants


def _select_canonical(group_ids: Sequence[UUID], records: Mapping[UUID, _OntologyRecord]) -> UUID:
    return min(
        group_ids,
        key=lambda record_id: (
            records[record_id].created_at,
            records[record_id].name.casefold(),
            str(records[record_id].id),
        ),
    )


def _generate_candidate_pairs(records: Sequence[_OntologyRecord]) -> set[tuple[UUID, UUID]]:
    pairs: set[tuple[UUID, UUID]] = set()

    def _add_pairs(ids: Sequence[UUID]) -> None:
        unique = list(dict.fromkeys(ids))
        for index, left in enumerate(unique):
            for right in unique[index + 1 :]:
                ordered = tuple(sorted((left, right), key=str))
                if ordered[0] != ordered[1]:
                    pairs.add(ordered)

    alias_blocks: Dict[str, list[UUID]] = defaultdict(list)
    for record in records:
        for variant in [record.name, *record.aliases]:
            key = _normalise_key(variant)
            if key:
                alias_blocks[key].append(record.id)
    for ids in alias_blocks.values():
        if len(ids) > 1:
            _add_pairs(ids)

    mention_blocks: Dict[str, list[UUID]] = defaultdict(list)
    paper_blocks: Dict[UUID, list[UUID]] = defaultdict(list)
    for record in records:
        for mention in record.mentions:
            if mention.normalized_surface:
                mention_blocks[mention.normalized_surface].append(record.id)
            if mention.paper_id:
                paper_blocks[mention.paper_id].append(record.id)

    for ids in mention_blocks.values():
        if len(ids) > 1:
            _add_pairs(ids)

    for ids in paper_blocks.values():
        if len(ids) > 1:
            _add_pairs(ids)

    if not pairs:
        for index, left in enumerate(records):
            for right in records[index + 1 :]:
                ordered = tuple(sorted((left.id, right.id), key=str))
                if ordered[0] != ordered[1]:
                    pairs.add(ordered)

    return pairs


def _cosine_similarity(left: Sequence[float], right: Sequence[float]) -> float:
    if not left or not right:
        return 0.0
    numerator = sum(l * r for l, r in zip(left, right))
    left_norm = math.sqrt(sum(l * l for l in left))
    right_norm = math.sqrt(sum(r * r for r in right))
    if left_norm == 0.0 or right_norm == 0.0:
        return 0.0
    return float(max(-1.0, min(1.0, numerator / (left_norm * right_norm))))


def _compute_mention_similarity(
    left: _OntologyRecord,
    right: _OntologyRecord,
) -> float:
    if not left.mentions or not right.mentions:
        return 0.0

    left_by_surface: Dict[str, list[_MentionSignal]] = defaultdict(list)
    right_by_surface: Dict[str, list[_MentionSignal]] = defaultdict(list)
    for mention in left.mentions:
        if mention.normalized_surface:
            left_by_surface[mention.normalized_surface].append(mention)
    for mention in right.mentions:
        if mention.normalized_surface:
            right_by_surface[mention.normalized_surface].append(mention)

    best = 0.0
    shared_surfaces = set(left_by_surface.keys()).intersection(right_by_surface.keys())
    for surface in shared_surfaces:
        combined = left_by_surface[surface] + right_by_surface[surface]
        candidate = 0.88
        if not any(mention.is_shared for mention in combined):
            candidate += 0.05
        if any(mention.is_acronym for mention in combined):
            candidate += 0.02
        if any(mention.has_digit for mention in combined):
            candidate += 0.01

        years = [mention.first_seen_year for mention in combined if mention.first_seen_year]
        if years:
            diff = max(years) - min(years)
            if diff <= 1:
                candidate += 0.03
            elif diff > 5:
                candidate -= 0.05

        context_scores: list[float] = []
        for left_signal in left_by_surface[surface]:
            if not left_signal.context_embedding:
                continue
            for right_signal in right_by_surface[surface]:
                if not right_signal.context_embedding:
                    continue
                context_scores.append(
                    _cosine_similarity(left_signal.context_embedding, right_signal.context_embedding)
                )
        if context_scores:
            candidate = max(candidate, 0.75 + 0.2 * max(context_scores))

        best = max(best, max(0.0, min(1.0, candidate)))

    if best >= 0.9:
        return best

    shared_papers = {
        mention.paper_id
        for mention in left.mentions
        if mention.paper_id is not None
    }.intersection(
        {
            mention.paper_id
            for mention in right.mentions
            if mention.paper_id is not None
        }
    )
    if shared_papers:
        best = max(best, 0.82)

    return max(0.0, min(1.0, best))


def _score_pair(
    left: _OntologyRecord,
    right: _OntologyRecord,
    embeddings: Dict[str, Sequence[float]],
) -> float:
    base = _compute_similarity(left.name, right.name, embeddings)
    mention_score = _compute_mention_similarity(left, right)
    return max(base, mention_score)


def get_embedding_backend() -> EmbeddingBackend:
    global _embedding_backend
    if _embedding_backend is None:
        _embedding_backend = build_embedding_backend(
            settings.embedding_model_name, settings.embedding_dimension
        )
    return _embedding_backend


async def canonicalize(
    types: Optional[Sequence[ConceptResolutionType]] = None,
    adjudicator: Optional[CanonicalizationAdjudicator] = None,
) -> CanonicalizationReport:
    selected = list(types) if types else list(_TYPE_CONFIG.keys())
    pool = get_pool()
    summary: list[CanonicalizationTypeReport] = []
    async with pool.acquire() as conn:
        for resolution_type in selected:
            config = _TYPE_CONFIG[resolution_type]
            records = await _load_records(conn, config, resolution_type)
            if not records:
                summary.append(
                    CanonicalizationTypeReport(
                        resolution_type=resolution_type,
                        before=0,
                        after=0,
                        merges=0,
                        examples=[],
                    )
                )
                continue

            computation = await _compute_canonicalization(
                records,
                resolution_type,
                adjudicator=adjudicator,
            )
            async with conn.transaction():
                await _persist_concept_resolutions(conn, resolution_type, computation)
                await _update_aliases(conn, config, computation)
                await _update_results(conn, config, computation)
                await _record_merge_audit(conn, resolution_type, computation)

            summary.append(
                CanonicalizationTypeReport(
                    resolution_type=resolution_type,
                    before=computation.before,
                    after=computation.after,
                    merges=computation.merges,
                    examples=computation.examples,
                )
            )
    return CanonicalizationReport(summary=summary)


async def _load_records(
    conn,
    config: _TypeConfig,
    resolution_type: ConceptResolutionType,
) -> list[_OntologyRecord]:
    query = f"""
        SELECT
            base.id AS entity_id,
            base.name AS entity_name,
            base.aliases AS entity_aliases,
            base.created_at AS entity_created_at,
            mention.surface AS mention_surface,
            mention.normalized_surface AS mention_normalized_surface,
            mention.mention_type AS mention_type,
            mention.paper_id AS mention_paper_id,
            mention.section_id AS mention_section_id,
            mention.evidence_start AS mention_start,
            mention.evidence_end AS mention_end,
            mention.first_seen_year AS mention_first_seen_year,
            mention.is_acronym AS mention_is_acronym,
            mention.has_digit AS mention_has_digit,
            mention.is_shared AS mention_is_shared,
            mention.context_embedding AS mention_context_embedding
        FROM {config.table} AS base
        LEFT JOIN ontology_mentions AS mention
            ON mention.entity_id = base.id
           AND mention.resolution_type = $1::concept_resolution_type
        ORDER BY base.id
    """
    rows = await conn.fetch(query, resolution_type.value)
    records: Dict[UUID, _OntologyRecord] = {}
    for row in rows:
        payload = dict(row)
        record_id: UUID = payload["entity_id"]
        record = records.get(record_id)
        if record is None:
            name = _prepare_text(str(payload["entity_name"]))
            alias_values = payload.get("entity_aliases") or []
            aliases = [
                alias
                for alias in (_prepare_text(str(value)) for value in alias_values)
                if alias
            ]
            record = _OntologyRecord(
                id=record_id,
                name=name,
                aliases=aliases,
                created_at=payload["entity_created_at"],
                mentions=[],
            )
            records[record_id] = record

        surface = payload.get("mention_surface")
        if surface:
            normalized_surface = payload.get("mention_normalized_surface") or _normalise_key(
                str(surface)
            )
            raw_embedding = payload.get("mention_context_embedding")
            vector: Optional[list[float]] = None
            if isinstance(raw_embedding, (list, tuple)):
                vector = [float(value) for value in raw_embedding]
            record.mentions.append(
                _MentionSignal(
                    surface=_prepare_text(str(surface)),
                    normalized_surface=normalized_surface,
                    mention_type=payload.get("mention_type"),
                    paper_id=payload.get("mention_paper_id"),
                    section_id=payload.get("mention_section_id"),
                    start=payload.get("mention_start"),
                    end=payload.get("mention_end"),
                    first_seen_year=payload.get("mention_first_seen_year"),
                    is_acronym=bool(payload.get("mention_is_acronym")),
                    has_digit=bool(payload.get("mention_has_digit")),
                    is_shared=bool(payload.get("mention_is_shared")),
                    context_embedding=vector,
                )
            )

    return list(records.values())


async def _compute_canonicalization(
    records: Sequence[_OntologyRecord],
    resolution_type: ConceptResolutionType,
    adjudicator: Optional[CanonicalizationAdjudicator] = None,
) -> _CanonicalizationComputation:
    record_by_id: Dict[UUID, _OntologyRecord] = {record.id: record for record in records}
    texts: list[str] = []
    seen_texts: set[str] = set()
    for record in records:
        for variant in [record.name, *record.aliases]:
            if not variant:
                continue
            if variant not in seen_texts:
                seen_texts.add(variant)
                texts.append(variant)
    embeddings = await _embed_texts(texts)

    uf = _UnionFind()
    for record in records:
        uf.add(record.id)

    # Exact matches via aliases / names
    alias_index: Dict[str, list[UUID]] = defaultdict(list)
    for record in records:
        for variant in [record.name, *record.aliases]:
            if not variant:
                continue
            alias_index[_normalise_key(variant)].append(record.id)
    for ids in alias_index.values():
        if len(ids) <= 1:
            continue
        base = ids[0]
        for other in ids[1:]:
            uf.union(base, other)

    threshold = _SIMILARITY_THRESHOLDS[resolution_type]

    borderline_window = _SIMILARITY_BORDERLINE_WINDOWS.get(resolution_type)
    pending_adjudications: list[tuple[_OntologyRecord, _OntologyRecord, float]] = []
    for idx, left in enumerate(records):
        for right in records[idx + 1 :]:
            if uf.find(left.id) == uf.find(right.id):
                continue
            score = _compute_similarity(left.name, right.name, embeddings)
            is_borderline = False
            if borderline_window:
                lower, upper = borderline_window
                if lower <= score <= upper:
                    is_borderline = True
            if is_borderline:
                pending_adjudications.append((left, right, score))
                continue
            if score >= threshold:
                uf.union(left.id, right.id)

    candidate_pairs = _generate_candidate_pairs(records)
    for left_id, right_id in candidate_pairs:
        if uf.find(left_id) == uf.find(right_id):
            continue
        left_record = record_by_id[left_id]
        right_record = record_by_id[right_id]
        score = _score_pair(left_record, right_record, embeddings)
        if score >= threshold:
            uf.union(left_id, right_id)


    if pending_adjudications:
        for left, right, score in pending_adjudications:
            if uf.find(left.id) == uf.find(right.id):
                continue
            if adjudicator is None:
                uf.union(left.id, right.id)
                continue
            request = CanonicalizationAdjudicationRequest(
                resolution_type=resolution_type,
                left_id=left.id,
                left_name=left.name,
                left_aliases=tuple(left.aliases),
                right_id=right.id,
                right_name=right.name,
                right_aliases=tuple(right.aliases),
                similarity=float(score),
            )
            result = await adjudicator.adjudicate(request)
            if result.approved:
                uf.union(left.id, right.id)

    groups: Dict[UUID, list[UUID]] = defaultdict(list)
    for record in records:
        groups[uf.find(record.id)].append(record.id)

    canonical_groups: Dict[UUID, list[UUID]] = {}
    id_to_canonical: Dict[UUID, UUID] = {}
    for member_ids in groups.values():
        canonical_id = _select_canonical(member_ids, record_by_id)
        canonical_groups[canonical_id] = member_ids
        for member_id in member_ids:
            id_to_canonical[member_id] = canonical_id

    alias_map: Dict[UUID, list[tuple[str, float]]] = {}
    aliases_by_record: Dict[UUID, list[str]] = {}
    merged_items_by_canonical: Dict[UUID, list[CanonicalizationMergedItem]] = {}
    decisions: list[_MergeDecision] = []
    for canonical_id, member_ids in canonical_groups.items():
        canonical_record = record_by_id[canonical_id]
        canonical_variants = _collect_normalised_variants(canonical_record)
        collected: Dict[str, str] = {}
        for member_id in member_ids:
            member = record_by_id[member_id]
            for variant in [member.name, *member.aliases]:
                if not variant:
                    continue
                key = _normalise_key(variant)
                collected.setdefault(key, variant)

        alias_entries: list[tuple[str, float]] = []
        for variant in collected.values():
            if _normalise_key(variant) == _normalise_key(canonical_record.name):
                score = 1.0
            else:
                score = _compute_similarity(variant, canonical_record.name, embeddings)
            alias_entries.append((variant, float(max(0.0, min(1.0, score)))))

        alias_entries.sort(key=lambda item: (-item[1], item[0].casefold()))
        alias_map[canonical_id] = alias_entries

        alias_texts_sorted = [text for text, _ in alias_entries]
        merged_items: list[CanonicalizationMergedItem] = []
        for member_id in member_ids:
            member = record_by_id[member_id]
            filtered = [
                alias
                for alias in alias_texts_sorted
                if _normalise_key(alias) != _normalise_key(member.name)
            ]
            aliases_by_record[member_id] = filtered

            if member_id == canonical_id:
                continue

            member_variants = _collect_normalised_variants(member)
            if canonical_variants & member_variants:
                raw_score = 1.0
                decision_source = "hard"
                rationale = "Exact name or alias match triggered canonical merge."
            else:
                raw_score = _compute_similarity(member.name, canonical_record.name, embeddings)
                decision_source = "llm"
                rationale = (
                    "Similarity score "
                    f"{raw_score:.2f} exceeded threshold {threshold:.2f} "
                    f"for {resolution_type.value} canonicalization."
                )

            score = float(max(0.0, min(1.0, raw_score)))
            merged_items.append(
                CanonicalizationMergedItem(
                    id=member.id,
                    name=member.name,
                    score=score,
<<<<<<< HEAD
=======

>>>>>>> c68a829e
                )
            )
            decisions.append(
                _MergeDecision(
                    canonical_id=canonical_id,
                    merged_id=member.id,
                    score=score,
                    decision_source=decision_source,
                    verdict="accepted",
                    rationale=rationale,
                )
            )

<<<<<<< HEAD
=======

>>>>>>> c68a829e
        merged_items.sort(key=lambda item: (-item.score, item.name.casefold()))
        merged_items_by_canonical[canonical_id] = merged_items

    before = len(records)
    after = len(canonical_groups)
    merges = max(0, before - after)

    examples: list[CanonicalizationExample] = []
    for canonical_id, member_ids in canonical_groups.items():
        merged_items = merged_items_by_canonical.get(canonical_id, [])
        if len(member_ids) <= 1 or not merged_items:
            continue
        canonical_record = record_by_id[canonical_id]
        examples.append(
            CanonicalizationExample(
                canonical_id=canonical_id,
                canonical_name=canonical_record.name,
                merged=merged_items,
            )
        )
        if len(examples) >= _MAX_EXAMPLES:
            break

    return _CanonicalizationComputation(
        before=before,
        after=after,
        merges=merges,
        alias_map=alias_map,
        aliases_by_record=aliases_by_record,
        id_to_canonical=id_to_canonical,
        decisions=decisions,
        examples=examples,
    )


async def _persist_concept_resolutions(
    conn,
    resolution_type: ConceptResolutionType,
    computation: _CanonicalizationComputation,
) -> None:
    await conn.execute(
        "DELETE FROM concept_resolutions WHERE resolution_type = ANY($1::concept_resolution_type[])",
        [resolution_type.value],
    )
    records: list[tuple[str, UUID, str, float]] = []
    for canonical_id, alias_entries in computation.alias_map.items():
        for alias_text, score in alias_entries:
            records.append((resolution_type.value, canonical_id, alias_text, score))
    if records:
        await conn.executemany(
            """
            INSERT INTO concept_resolutions (resolution_type, canonical_id, alias_text, score)
            VALUES ($1, $2, $3, $4)
            """,
            records,
        )


async def _update_aliases(
    conn,
    config: _TypeConfig,
    computation: _CanonicalizationComputation,
) -> None:
    updates = [
        (record_id, computation.aliases_by_record.get(record_id, []))
        for record_id in computation.id_to_canonical.keys()
    ]
    if not updates:
        return
    await conn.executemany(
        f"UPDATE {config.table} SET aliases = $2, updated_at = NOW() WHERE id = $1",
        updates,
    )


async def _update_results(
    conn,
    config: _TypeConfig,
    computation: _CanonicalizationComputation,
) -> None:
    updates = [
        (record_id, canonical_id)
        for record_id, canonical_id in computation.id_to_canonical.items()
        if record_id != canonical_id
    ]
    if not updates:
        return
    await conn.executemany(
        f"UPDATE results SET {config.fk_column} = $2 WHERE {config.fk_column} = $1",
        updates,
    )


async def _record_merge_audit(
    conn,
    resolution_type: ConceptResolutionType,
    computation: _CanonicalizationComputation,
) -> None:
    mapping_version = settings.canonicalization_mapping_version
    await conn.execute(
        """
        DELETE FROM canonicalization_merge_decisions
        WHERE resolution_type = ANY($1::concept_resolution_type[])
          AND mapping_version = $2
        """,
        [resolution_type.value],
        mapping_version,
    )
    if not computation.decisions:
        return
    records = [
        (
            resolution_type.value,
            decision.canonical_id,
            decision.merged_id,
            decision.score,
            decision.decision_source,
            decision.verdict,
            decision.rationale,
            mapping_version,
            decision.adjudicator_metadata,
        )
        for decision in computation.decisions
    ]
    await conn.executemany(
        """
        INSERT INTO canonicalization_merge_decisions (
            resolution_type,
            left_id,
            right_id,
            score,
            decision_source,
            verdict,
            rationale,
            mapping_version,
            adjudicator_metadata
        )
        VALUES ($1, $2, $3, $4, $5, $6, $7, $8, $9)
        """,
        records,
    )


async def _embed_texts(texts: Sequence[str]) -> Dict[str, Sequence[float]]:
    if not texts:
        return {}
    backend = get_embedding_backend()
    vectors = await backend.embed(texts, settings.embedding_batch_size)
    return {
        text: [float(value) for value in vector]
        for text, vector in zip(texts, vectors)
    }


def _compute_similarity(
    left: str,
    right: str,
    embeddings: Mapping[str, Sequence[float]],
) -> float:
    vector_left = embeddings.get(left)
    vector_right = embeddings.get(right)
    cosine = _cosine_similarity(vector_left, vector_right)
    jaro = _jaro_winkler(left.casefold(), right.casefold())
    score = 0.6 * cosine + 0.4 * jaro
    return float(max(0.0, min(1.0, score)))


def _cosine_similarity(
    left: Optional[Sequence[float]],
    right: Optional[Sequence[float]],
) -> float:
    if left is None or right is None:
        return 0.0
    if len(left) != len(right):
        return 0.0
    dot = sum(a * b for a, b in zip(left, right))
    norm_left = math.sqrt(sum(a * a for a in left))
    norm_right = math.sqrt(sum(b * b for b in right))
    if norm_left == 0 or norm_right == 0:
        return 0.0
    value = dot / (norm_left * norm_right)
    return float(max(-1.0, min(1.0, value)))


def _jaro_winkler(left: str, right: str) -> float:
    if left == right:
        return 1.0
    if not left or not right:
        return 0.0
    jaro = _jaro_similarity(left, right)
    prefix = 0
    for l_char, r_char in zip(left, right):
        if l_char != r_char or prefix == 4:
            break
        prefix += 1
    return jaro + 0.1 * prefix * (1 - jaro)


def _jaro_similarity(left: str, right: str) -> float:
    max_distance = max(len(left), len(right)) // 2 - 1
    left_matches = [False] * len(left)
    right_matches = [False] * len(right)

    matches = 0
    for i, l_char in enumerate(left):
        start = max(0, i - max_distance)
        end = min(i + max_distance + 1, len(right))
        for j in range(start, end):
            if right_matches[j]:
                continue
            if l_char != right[j]:
                continue
            left_matches[i] = True
            right_matches[j] = True
            matches += 1
            break

    if matches == 0:
        return 0.0

    transpositions = 0
    j_index = 0
    for i, match in enumerate(left_matches):
        if not match:
            continue
        while not right_matches[j_index]:
            j_index += 1
        if left[i] != right[j_index]:
            transpositions += 1
        j_index += 1

    transpositions //= 2
    return (
        matches / len(left)
        + matches / len(right)
        + (matches - transpositions) / matches
    ) / 3<|MERGE_RESOLUTION|>--- conflicted
+++ resolved
@@ -17,10 +17,7 @@
     ConceptResolutionType,
 )
 from app.services.embeddings import EmbeddingBackend, build_embedding_backend
-<<<<<<< HEAD
-=======
-
->>>>>>> c68a829e
+
 @dataclass
 class _OntologyRecord:
     id: UUID
@@ -36,10 +33,7 @@
     fk_column: str
 
 
-<<<<<<< HEAD
-=======
-
->>>>>>> c68a829e
+
 @dataclass
 class _MergeDecision:
     canonical_id: UUID
@@ -593,10 +587,6 @@
                     id=member.id,
                     name=member.name,
                     score=score,
-<<<<<<< HEAD
-=======
-
->>>>>>> c68a829e
                 )
             )
             decisions.append(
@@ -609,11 +599,6 @@
                     rationale=rationale,
                 )
             )
-
-<<<<<<< HEAD
-=======
-
->>>>>>> c68a829e
         merged_items.sort(key=lambda item: (-item.score, item.name.casefold()))
         merged_items_by_canonical[canonical_id] = merged_items
 
