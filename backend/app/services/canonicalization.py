from __future__ import annotations

import json
from collections import defaultdict, deque
from dataclasses import dataclass
from datetime import datetime
import math
from typing import Any, Dict, Mapping, Optional, Sequence, Tuple
from uuid import UUID

from app.core.config import settings
from app.db.pool import get_pool
from app.models.ontology import (
    CanonicalizationExample,
    CanonicalizationMergedItem,
    CanonicalizationReport,
    CanonicalizationTypeReport,
    ConceptResolutionType,
)
from app.services.embeddings import EmbeddingBackend, build_embedding_backend


@dataclass
class _MentionSignal:
    surface: str
    normalized_surface: str
    mention_type: Optional[str]
    paper_id: Optional[UUID]
    section_id: Optional[UUID]
    start: Optional[int]
    end: Optional[int]
    first_seen_year: Optional[int]
    is_acronym: bool
    has_digit: bool
    is_shared: bool
    context_embedding: Optional[Sequence[float]]


@dataclass
class _OntologyRecord:
    id: UUID
    name: str
    aliases: list[str]
    created_at: datetime
    mentions: list[_MentionSignal]


@dataclass(frozen=True)
class _TypeConfig:
    table: str
    fk_column: str


@dataclass
class CanonicalizationAdjudicationRequest:
    resolution_type: ConceptResolutionType
    left_id: UUID
    right_id: UUID
    verdict: str
    rationale: Optional[str] = None
    score: Optional[float] = None
    decision_source: str = "llm"
    adjudicator_metadata: Optional[dict[str, Any]] = None

    def __post_init__(self) -> None:
        if self.decision_source not in {"hard", "llm"}:
            raise ValueError(
                "decision_source must be either 'hard' or 'llm' to match the audit enum"
            )

    def to_merge_decision(self) -> "_MergeDecision":
        score = 0.0 if self.score is None else float(max(0.0, min(1.0, self.score)))
        rationale = self.rationale or "Manual adjudication decision applied."
        return _MergeDecision(
            canonical_id=self.left_id,
            merged_id=self.right_id,
            score=score,
            decision_source=self.decision_source,
            verdict=self.verdict,
            rationale=rationale,
            adjudicator_metadata=self.adjudicator_metadata,
        )


@dataclass
class CanonicalizationAdjudicationResult:
    canonical_id: UUID
    merged_id: UUID
    verdict: str
    score: float
    decision_source: str
    rationale: str
    adjudicator_metadata: Optional[dict[str, Any]] = None

    @classmethod
    def from_merge_decision(
        cls, decision: "_MergeDecision"
    ) -> "CanonicalizationAdjudicationResult":
        return cls(
            canonical_id=decision.canonical_id,
            merged_id=decision.merged_id,
            verdict=decision.verdict,
            score=decision.score,
            decision_source=decision.decision_source,
            rationale=decision.rationale,
            adjudicator_metadata=decision.adjudicator_metadata,
        )


@dataclass
class _MergeDecision:
    canonical_id: UUID
    merged_id: UUID
    score: float
    decision_source: str
    verdict: str
    rationale: str
    adjudicator_metadata: Optional[dict[str, Any]] = None


@dataclass
class _CanonicalizationComputation:
    before: int
    after: int
    merges: int
    alias_map: Dict[UUID, list[tuple[str, float]]]
    aliases_by_record: Dict[UUID, list[str]]
    id_to_canonical: Dict[UUID, UUID]
    decisions: list[_MergeDecision]
    examples: list[CanonicalizationExample]


_TYPE_CONFIG: Dict[ConceptResolutionType, _TypeConfig] = {
    ConceptResolutionType.METHOD: _TypeConfig("methods", "method_id"),
    ConceptResolutionType.DATASET: _TypeConfig("datasets", "dataset_id"),
    ConceptResolutionType.METRIC: _TypeConfig("metrics", "metric_id"),
    ConceptResolutionType.TASK: _TypeConfig("tasks", "task_id"),
}


_SIMILARITY_THRESHOLDS: Dict[ConceptResolutionType, float] = {
    ConceptResolutionType.METHOD: 0.85,
    ConceptResolutionType.DATASET: 0.82,
    ConceptResolutionType.METRIC: 0.90,
    ConceptResolutionType.TASK: 0.80,
}


_SIMILARITY_BORDERLINE_WINDOWS: Dict[ConceptResolutionType, Tuple[float, float]] = {
    ConceptResolutionType.METHOD: (0.80, 0.85),
    ConceptResolutionType.DATASET: (0.78, 0.82),
    ConceptResolutionType.METRIC: (0.86, 0.90),
    ConceptResolutionType.TASK: (0.76, 0.80),
}


_MAX_EXAMPLES = 3


class _UnionFind:
    def __init__(self) -> None:
        self._parent: Dict[UUID, UUID] = {}
        self._rank: Dict[UUID, int] = {}

    def add(self, item: UUID) -> None:
        if item not in self._parent:
            self._parent[item] = item
            self._rank[item] = 0

    def find(self, item: UUID) -> UUID:
        parent = self._parent.get(item)
        if parent is None:
            raise KeyError(item)
        if parent != item:
            self._parent[item] = self.find(parent)
        return self._parent[item]

    def union(self, left: UUID, right: UUID) -> bool:
        root_left = self.find(left)
        root_right = self.find(right)
        if root_left == root_right:
            return False
        rank_left = self._rank[root_left]
        rank_right = self._rank[root_right]
        if rank_left < rank_right:
            root_left, root_right = root_right, root_left
        self._parent[root_right] = root_left
        if rank_left == rank_right:
            self._rank[root_left] += 1
        return True


_embedding_backend: Optional[EmbeddingBackend] = None


def _prepare_text(value: Optional[str]) -> str:
    if not value:
        return ""
    return " ".join(value.strip().split())


def _extract_alias_values(raw_aliases: Any) -> list[str]:
    if raw_aliases is None:
        return []

    queue: deque[Any] = deque()
    if isinstance(raw_aliases, str):
        stripped = raw_aliases.strip()
        if stripped.startswith("[") and stripped.endswith("]"):
            try:
                parsed = json.loads(stripped)
            except json.JSONDecodeError:
                queue.append(raw_aliases)
            else:
                queue.append(parsed)
        else:
            queue.append(raw_aliases)
    else:
        queue.append(raw_aliases)

    flattened: list[str] = []
    while queue:
        item = queue.popleft()
        if item is None:
            continue
        if isinstance(item, str):
<<<<<<< HEAD
            prepared = _prepare_text(item)
            if prepared:
                flattened.append(prepared)
=======
            flattened.append(item)
>>>>>>> ece06bad
            continue
        if isinstance(item, (list, tuple, set)):
            text_items: list[str] = []
            other_items: list[Any] = []
            for value in item:
                if isinstance(value, str):
                    text_items.append(value)
                else:
                    other_items.append(value)

            if text_items:
<<<<<<< HEAD
                prepared_items = [_prepare_text(value) for value in text_items]
                prepared_items = [value for value in prepared_items if value]
                if prepared_items:
                    long_items = [value for value in prepared_items if len(value) > 1]
                    if len(long_items) <= 1:
                        combined = _prepare_text("".join(prepared_items))
                    else:
                        combined = _prepare_text(" ".join(prepared_items))
                    if combined:
                        flattened.append(combined)
            queue.extend(other_items)
            continue
        prepared = _prepare_text(str(item))
        if prepared:
            flattened.append(prepared)
=======
                long_text_count = sum(1 for value in text_items if len(value.strip()) > 1)
                if long_text_count <= 1:
                    combined = _prepare_text("".join(text_items))
                    if combined:
                        flattened.append(combined)
            queue.extend(other_items)
            queue.extend(text_items)
            continue
        flattened.append(str(item))
>>>>>>> ece06bad

    return flattened


def _normalise_key(value: str) -> str:
    return _prepare_text(value).casefold()


def _collect_normalised_variants(record: _OntologyRecord) -> set[str]:
    variants: set[str] = set()
    if record.name:
        variants.add(_normalise_key(record.name))
    for alias in record.aliases:
        if alias:
            variants.add(_normalise_key(alias))
    return variants


def _select_canonical(group_ids: Sequence[UUID], records: Mapping[UUID, _OntologyRecord]) -> UUID:
    return min(
        group_ids,
        key=lambda record_id: (
            records[record_id].created_at,
            records[record_id].name.casefold(),
            str(records[record_id].id),
        ),
    )


def _generate_candidate_pairs(records: Sequence[_OntologyRecord]) -> set[tuple[UUID, UUID]]:
    pairs: set[tuple[UUID, UUID]] = set()

    def _add_pairs(ids: Sequence[UUID]) -> None:
        unique = list(dict.fromkeys(ids))
        for index, left in enumerate(unique):
            for right in unique[index + 1 :]:
                ordered = tuple(sorted((left, right), key=str))
                if ordered[0] != ordered[1]:
                    pairs.add(ordered)

    alias_blocks: Dict[str, list[UUID]] = defaultdict(list)
    for record in records:
        for variant in [record.name, *record.aliases]:
            key = _normalise_key(variant)
            if key:
                alias_blocks[key].append(record.id)
    for ids in alias_blocks.values():
        if len(ids) > 1:
            _add_pairs(ids)

    mention_blocks: Dict[str, list[UUID]] = defaultdict(list)
    paper_blocks: Dict[UUID, list[UUID]] = defaultdict(list)
    for record in records:
        for mention in record.mentions:
            if mention.normalized_surface:
                mention_blocks[mention.normalized_surface].append(record.id)
            if mention.paper_id:
                paper_blocks[mention.paper_id].append(record.id)

    for ids in mention_blocks.values():
        if len(ids) > 1:
            _add_pairs(ids)

    for ids in paper_blocks.values():
        if len(ids) > 1:
            _add_pairs(ids)

    if not pairs:
        for index, left in enumerate(records):
            for right in records[index + 1 :]:
                ordered = tuple(sorted((left.id, right.id), key=str))
                if ordered[0] != ordered[1]:
                    pairs.add(ordered)

    return pairs


def _cosine_similarity(left: Sequence[float], right: Sequence[float]) -> float:
    if not left or not right:
        return 0.0
    numerator = sum(l * r for l, r in zip(left, right))
    left_norm = math.sqrt(sum(l * l for l in left))
    right_norm = math.sqrt(sum(r * r for r in right))
    if left_norm == 0.0 or right_norm == 0.0:
        return 0.0
    return float(max(-1.0, min(1.0, numerator / (left_norm * right_norm))))


def _compute_mention_similarity(
    left: _OntologyRecord,
    right: _OntologyRecord,
) -> float:
    if not left.mentions or not right.mentions:
        return 0.0

    left_by_surface: Dict[str, list[_MentionSignal]] = defaultdict(list)
    right_by_surface: Dict[str, list[_MentionSignal]] = defaultdict(list)
    for mention in left.mentions:
        if mention.normalized_surface:
            left_by_surface[mention.normalized_surface].append(mention)
    for mention in right.mentions:
        if mention.normalized_surface:
            right_by_surface[mention.normalized_surface].append(mention)

    best = 0.0
    shared_surfaces = set(left_by_surface.keys()).intersection(right_by_surface.keys())
    for surface in shared_surfaces:
        combined = left_by_surface[surface] + right_by_surface[surface]
        candidate = 0.88
        if not any(mention.is_shared for mention in combined):
            candidate += 0.05
        if any(mention.is_acronym for mention in combined):
            candidate += 0.02
        if any(mention.has_digit for mention in combined):
            candidate += 0.01

        years = [mention.first_seen_year for mention in combined if mention.first_seen_year]
        if years:
            diff = max(years) - min(years)
            if diff <= 1:
                candidate += 0.03
            elif diff > 5:
                candidate -= 0.05

        context_scores: list[float] = []
        for left_signal in left_by_surface[surface]:
            if not left_signal.context_embedding:
                continue
            for right_signal in right_by_surface[surface]:
                if not right_signal.context_embedding:
                    continue
                context_scores.append(
                    _cosine_similarity(left_signal.context_embedding, right_signal.context_embedding)
                )
        if context_scores:
            candidate = max(candidate, 0.75 + 0.2 * max(context_scores))

        best = max(best, max(0.0, min(1.0, candidate)))

    if best >= 0.9:
        return best

    shared_papers = {
        mention.paper_id
        for mention in left.mentions
        if mention.paper_id is not None
    }.intersection(
        {
            mention.paper_id
            for mention in right.mentions
            if mention.paper_id is not None
        }
    )
    if shared_papers:
        best = max(best, 0.82)

    return max(0.0, min(1.0, best))


def _score_pair(
    left: _OntologyRecord,
    right: _OntologyRecord,
    embeddings: Mapping[str, Sequence[float]],
) -> float:
    base = _compute_similarity(left.name, right.name, embeddings)
    mention_score = _compute_mention_similarity(left, right)
    return max(base, mention_score)


def get_embedding_backend() -> EmbeddingBackend:
    global _embedding_backend
    if _embedding_backend is None:
        _embedding_backend = build_embedding_backend(
            settings.embedding_model_name, settings.embedding_dimension
        )
    return _embedding_backend


async def canonicalize(
    types: Optional[Sequence[ConceptResolutionType]] = None,
    adjudications: Optional[Sequence[CanonicalizationAdjudicationRequest]] = None,
) -> CanonicalizationReport:
    selected = list(types) if types else list(_TYPE_CONFIG.keys())
    pool = get_pool()
    summary: list[CanonicalizationTypeReport] = []
    adjudications_by_type = _group_adjudications(adjudications or [])
    async with pool.acquire() as conn:
        for resolution_type in selected:
            config = _TYPE_CONFIG[resolution_type]
            records = await _load_records(conn, config, resolution_type)
            if not records:
                summary.append(
                    CanonicalizationTypeReport(
                        resolution_type=resolution_type,
                        before=0,
                        after=0,
                        merges=0,
                        examples=[],
                    )
                )
                continue

            computation = await _compute_canonicalization(
                records,
                resolution_type,
            )
            async with conn.transaction():
                await _persist_concept_resolutions(conn, resolution_type, computation)
                await _update_aliases(conn, config, computation)
                await _update_results(conn, config, computation)
                manual_decisions = adjudications_by_type.get(resolution_type, [])
                await _record_merge_audit(
                    conn,
                    resolution_type,
                    computation,
                    manual_decisions,
                )

            summary.append(
                CanonicalizationTypeReport(
                    resolution_type=resolution_type,
                    before=computation.before,
                    after=computation.after,
                    merges=computation.merges,
                    examples=computation.examples[:_MAX_EXAMPLES],
                )
            )
    return CanonicalizationReport(summary=summary)


def _group_adjudications(
    adjudications: Sequence[CanonicalizationAdjudicationRequest],
) -> Dict[ConceptResolutionType, list[_MergeDecision]]:
    grouped: Dict[ConceptResolutionType, list[_MergeDecision]] = defaultdict(list)
    for request in adjudications:
        grouped[request.resolution_type].append(request.to_merge_decision())
    return grouped


async def _load_records(
    conn,
    config: _TypeConfig,
    resolution_type: ConceptResolutionType,
) -> list[_OntologyRecord]:
    query = f"""
        SELECT
            entity.id AS entity_id,
            entity.name AS entity_name,
            entity.aliases AS entity_aliases,
            entity.created_at AS entity_created_at,
            mention.surface AS mention_surface,
            mention.normalized_surface AS mention_normalized_surface,
            mention.mention_type AS mention_type,
            mention.paper_id AS mention_paper_id,
            mention.section_id AS mention_section_id,
            mention.evidence_start AS mention_start,
            mention.evidence_end AS mention_end,
            mention.first_seen_year AS mention_first_seen_year,
            mention.is_acronym AS mention_is_acronym,
            mention.has_digit AS mention_has_digit,
            mention.is_shared AS mention_is_shared,
            mention.context_embedding AS mention_context_embedding
        FROM {config.table} AS entity
        LEFT JOIN ontology_mentions AS mention
            ON mention.entity_id = entity.id
            AND mention.resolution_type = $1
    """
    rows = await conn.fetch(query, resolution_type.value)
    records_by_id: Dict[UUID, _OntologyRecord] = {}
    for row in rows:
        payload = dict(row)
        record_id: UUID = payload["entity_id"]
        record = records_by_id.get(record_id)
        if record is None:
            name = _prepare_text(str(payload.get("entity_name") or ""))
            raw_aliases = payload.get("entity_aliases")
            aliases: list[str] = []
            seen_aliases: set[str] = set()
            for candidate in _extract_alias_values(raw_aliases):
                prepared = _prepare_text(candidate)
                if not prepared:
                    continue
<<<<<<< HEAD
                if len(prepared) <= 1:
                    continue
=======
>>>>>>> ece06bad
                key = prepared.casefold()
                if key in seen_aliases:
                    continue
                seen_aliases.add(key)
                aliases.append(prepared)
            record = _OntologyRecord(
                id=record_id,
                name=name,
                aliases=aliases,
                created_at=payload["entity_created_at"],
                mentions=[],
            )
            records_by_id[record_id] = record

        surface_raw = payload.get("mention_surface")
        normalized_surface = payload.get("mention_normalized_surface")
        prepared_surface = _prepare_text(surface_raw)
        prepared_normalized = (
            _prepare_text(normalized_surface)
            if normalized_surface
            else _normalise_key(prepared_surface)
        )
        has_mention = any(
            payload.get(key) is not None
            for key in (
                "mention_surface",
                "mention_normalized_surface",
                "mention_type",
                "mention_paper_id",
                "mention_section_id",
                "mention_start",
                "mention_end",
                "mention_first_seen_year",
                "mention_is_acronym",
                "mention_has_digit",
                "mention_is_shared",
                "mention_context_embedding",
            )
        )
        if has_mention and (prepared_surface or prepared_normalized):
            raw_embedding = payload.get("mention_context_embedding")
            vector: Optional[list[float]] = None
            if isinstance(raw_embedding, (list, tuple)):
                vector = [float(value) for value in raw_embedding]
            record.mentions.append(
                _MentionSignal(
                    surface=prepared_surface,
                    normalized_surface=prepared_normalized,
                    mention_type=payload.get("mention_type"),
                    paper_id=payload.get("mention_paper_id"),
                    section_id=payload.get("mention_section_id"),
                    start=payload.get("mention_start"),
                    end=payload.get("mention_end"),
                    first_seen_year=payload.get("mention_first_seen_year"),
                    is_acronym=bool(payload.get("mention_is_acronym")),
                    has_digit=bool(payload.get("mention_has_digit")),
                    is_shared=bool(payload.get("mention_is_shared")),
                    context_embedding=vector,
                )
            )

    return list(records_by_id.values())


async def _compute_canonicalization(
    records: Sequence[_OntologyRecord],
    resolution_type: ConceptResolutionType,
) -> _CanonicalizationComputation:
    record_by_id: Dict[UUID, _OntologyRecord] = {record.id: record for record in records}
    texts: list[str] = []
    seen_texts: set[str] = set()
    for record in records:
        for variant in [record.name, *record.aliases]:
            if not variant:
                continue
            if variant not in seen_texts:
                seen_texts.add(variant)
                texts.append(variant)
    embeddings = await _embed_texts(texts)

    uf = _UnionFind()
    for record in records:
        uf.add(record.id)

    alias_index: Dict[str, list[UUID]] = defaultdict(list)
    for record in records:
        for variant in [record.name, *record.aliases]:
            if not variant:
                continue
            alias_index[_normalise_key(variant)].append(record.id)
    for ids in alias_index.values():
        if len(ids) <= 1:
            continue
        base = ids[0]
        for other in ids[1:]:
            uf.union(base, other)

    mention_index: Dict[str, list[UUID]] = defaultdict(list)
    for record in records:
        for mention in record.mentions:
            if mention.normalized_surface:
                mention_index[mention.normalized_surface].append(record.id)
    for ids in mention_index.values():
        if len(ids) <= 1:
            continue
        base = ids[0]
        for other in ids[1:]:
            uf.union(base, other)

    threshold = _SIMILARITY_THRESHOLDS[resolution_type]
    candidate_pairs = _generate_candidate_pairs(records)
    for left_id, right_id in candidate_pairs:
        if uf.find(left_id) == uf.find(right_id):
            continue
        left = record_by_id[left_id]
        right = record_by_id[right_id]
        score = _score_pair(left, right, embeddings)
        if score >= threshold:
            uf.union(left_id, right_id)

    groups: Dict[UUID, list[UUID]] = defaultdict(list)
    for record in records:
        root = uf.find(record.id)
        groups[root].append(record.id)

    alias_map: Dict[UUID, list[tuple[str, float]]] = {}
    aliases_by_record: Dict[UUID, list[str]] = {}
    id_to_canonical: Dict[UUID, UUID] = {}
    decisions: list[_MergeDecision] = []
    examples: list[CanonicalizationExample] = []

    for group_ids in groups.values():
        canonical_id = _select_canonical(group_ids, record_by_id)
        canonical_record = record_by_id[canonical_id]
        id_to_canonical[canonical_id] = canonical_id

        per_record_variants: Dict[UUID, list[str]] = {}
        for record_id in group_ids:
            record = record_by_id[record_id]
            variants = [
                _prepare_text(value)
                for value in [record.name, *record.aliases]
                if _prepare_text(value)
            ]
            per_record_variants[record_id] = variants

        variant_scores: Dict[str, tuple[str, float]] = {}
        for record_id, variants in per_record_variants.items():
            if record_id == canonical_id:
                pair_score = 1.0
            else:
                pair_score = _score_pair(
                    canonical_record,
                    record_by_id[record_id],
                    embeddings,
                )
            for variant in variants:
                key = variant.casefold()
                existing = variant_scores.get(key)
                candidate = (variant, pair_score)
                if (
                    existing is None
                    or pair_score > existing[1]
                    or (pair_score == existing[1] and variant < existing[0])
                ):
                    variant_scores[key] = candidate

        alias_entries = sorted(
            variant_scores.values(), key=lambda item: (-item[1], item[0])
        )
        deduped_alias_entries: list[tuple[str, float]] = []
        seen_aliases: set[str] = set()
        for alias_text, score in alias_entries:
            key = alias_text.casefold()
            if not key or key in seen_aliases:
                continue
            seen_aliases.add(key)
            deduped_alias_entries.append((alias_text, score))
        alias_map[canonical_id] = deduped_alias_entries
<<<<<<< HEAD

=======
>>>>>>> ece06bad
        canonical_variants = {
            key: variant for key, (variant, _) in variant_scores.items()
        }

        for record_id, variants in per_record_variants.items():
            record_variant_keys = {variant.casefold() for variant in variants}
            other_variants = sorted(
                variant
                for key, variant in canonical_variants.items()
                if key not in record_variant_keys
            )
            record = record_by_id[record_id]
            existing_aliases: Dict[str, str] = {}
            for alias in record.aliases:
                prepared = _prepare_text(alias)
<<<<<<< HEAD
                if prepared and len(prepared) > 1:
=======
                if prepared:
>>>>>>> ece06bad
                    existing_aliases.setdefault(prepared.casefold(), prepared)

            combined_alias_map = dict(existing_aliases)
            for variant in other_variants:
<<<<<<< HEAD
                if len(variant) > 1:
                    combined_alias_map.setdefault(variant.casefold(), variant)
=======
                combined_alias_map.setdefault(variant.casefold(), variant)
>>>>>>> ece06bad

            combined_aliases = sorted(
                combined_alias_map.values(), key=lambda value: (value.casefold(), value)
            )
            aliases_by_record[record_id] = combined_aliases
            id_to_canonical[record_id] = canonical_id

        if len(group_ids) > 1:
            merged_items: list[CanonicalizationMergedItem] = []
            for record_id in group_ids:
                if record_id == canonical_id:
                    continue
                record = record_by_id[record_id]
                score = _score_pair(canonical_record, record, embeddings)
                decisions.append(
                    _MergeDecision(
                        canonical_id=canonical_id,
                        merged_id=record_id,
                        score=score,
                        decision_source="llm",
                        verdict="accepted",
                        rationale=(
                            "Automatic merge based on similarity score "
                            f"{score:.2f} between '{canonical_record.name}' and '{record.name}'."
                        ),
                        adjudicator_metadata=None,
                    )
                )
                merged_items.append(
                    CanonicalizationMergedItem(
                        id=record_id,
                        name=record.name,
                        score=score,
                    )
                )
            merged_items.sort(key=lambda item: item.score, reverse=True)
            examples.append(
                CanonicalizationExample(
                    canonical_id=canonical_id,
                    canonical_name=canonical_record.name,
                    merged=merged_items,
                )
            )

    before = len(records)
    after = len(groups)
    merges = sum(len(group) - 1 for group in groups.values())

    return _CanonicalizationComputation(
        before=before,
        after=after,
        merges=merges,
        alias_map=alias_map,
        aliases_by_record=aliases_by_record,
        id_to_canonical=id_to_canonical,
        decisions=decisions,
        examples=examples,
    )


async def _persist_concept_resolutions(
    conn,
    resolution_type: ConceptResolutionType,
    computation: _CanonicalizationComputation,
) -> None:
    await conn.execute(
        "DELETE FROM concept_resolutions WHERE resolution_type = ANY($1::concept_resolution_type[])",
        [resolution_type.value],
    )
    records: list[tuple[str, UUID, str, float]] = []
    for canonical_id, alias_entries in computation.alias_map.items():
        seen: set[str] = set()
        for alias_text, score in alias_entries:
            key = alias_text.casefold()
<<<<<<< HEAD
            if not key or key in seen or len(alias_text) <= 1:
=======
            if not key or key in seen:
>>>>>>> ece06bad
                continue
            seen.add(key)
            records.append((resolution_type.value, canonical_id, alias_text, score))
    if records:
        await conn.executemany(
            """
            INSERT INTO concept_resolutions (resolution_type, canonical_id, alias_text, score)
            VALUES ($1, $2, $3, $4)
            """,
            records,
        )


async def _update_aliases(
    conn,
    config: _TypeConfig,
    computation: _CanonicalizationComputation,
) -> None:
    updates = [
        (record_id, computation.aliases_by_record.get(record_id, []))
        for record_id in computation.id_to_canonical.keys()
    ]
    if not updates:
        return
    await conn.executemany(
        f"UPDATE {config.table} SET aliases = $2, updated_at = NOW() WHERE id = $1",
        updates,
    )


async def _update_results(
    conn,
    config: _TypeConfig,
    computation: _CanonicalizationComputation,
) -> None:
    updates = [
        (record_id, canonical_id)
        for record_id, canonical_id in computation.id_to_canonical.items()
        if record_id != canonical_id
    ]
    if not updates:
        return
    await conn.executemany(
        f"UPDATE results SET {config.fk_column} = $2 WHERE {config.fk_column} = $1",
        updates,
    )


async def _record_merge_audit(
    conn,
    resolution_type: ConceptResolutionType,
    computation: _CanonicalizationComputation,
    manual_decisions: Sequence[_MergeDecision] | None = None,
) -> None:
    mapping_version = settings.canonicalization_mapping_version
    await conn.execute(
        """
        DELETE FROM canonicalization_merge_decisions
        WHERE resolution_type = ANY($1::concept_resolution_type[])
          AND mapping_version = $2
        """,
        [resolution_type.value],
        mapping_version,
    )
    decisions: list[_MergeDecision] = list(computation.decisions)
    if manual_decisions:
        decisions.extend(manual_decisions)
    if not decisions:
        return
    records = [
        (
            resolution_type.value,
            decision.canonical_id,
            decision.merged_id,
            decision.score,
            decision.decision_source,
            decision.verdict,
            decision.rationale,
            mapping_version,
            decision.adjudicator_metadata,
        )
        for decision in decisions
    ]
    await conn.executemany(
        """
        INSERT INTO canonicalization_merge_decisions (
            resolution_type,
            left_id,
            right_id,
            score,
            decision_source,
            verdict,
            rationale,
            mapping_version,
            adjudicator_metadata
        )
        VALUES ($1, $2, $3, $4, $5, $6, $7, $8, $9)
        """,
        records,
    )


async def _embed_texts(texts: Sequence[str]) -> Dict[str, Sequence[float]]:
    if not texts:
        return {}
    backend = get_embedding_backend()
    vectors = await backend.embed(texts, settings.embedding_batch_size)
    return {
        text: [float(value) for value in vector]
        for text, vector in zip(texts, vectors)
    }


def _compute_similarity(
    left: str,
    right: str,
    embeddings: Mapping[str, Sequence[float]],
) -> float:
    vector_left = embeddings.get(left)
    vector_right = embeddings.get(right)
    cosine = _cosine_similarity(vector_left or [], vector_right or [])
    jaro = _jaro_winkler(left.casefold(), right.casefold())
    score = 0.6 * cosine + 0.4 * jaro
    return float(max(0.0, min(1.0, score)))


def _jaro_winkler(left: str, right: str) -> float:
    if left == right:
        return 1.0
    if not left or not right:
        return 0.0
    jaro = _jaro_similarity(left, right)
    prefix = 0
    for l_char, r_char in zip(left, right):
        if l_char != r_char or prefix == 4:
            break
        prefix += 1
    return jaro + 0.1 * prefix * (1 - jaro)


def _jaro_similarity(left: str, right: str) -> float:
    max_distance = max(len(left), len(right)) // 2 - 1
    left_matches = [False] * len(left)
    right_matches = [False] * len(right)

    matches = 0
    for i, l_char in enumerate(left):
        start = max(0, i - max_distance)
        end = min(i + max_distance + 1, len(right))
        for j in range(start, end):
            if right_matches[j]:
                continue
            if l_char != right[j]:
                continue
            left_matches[i] = True
            right_matches[j] = True
            matches += 1
            break

    if matches == 0:
        return 0.0

    transpositions = 0
    j_index = 0
    for i, match in enumerate(left_matches):
        if not match:
            continue
        while not right_matches[j_index]:
            j_index += 1
        if left[i] != right[j_index]:
            transpositions += 1
        j_index += 1

    transpositions //= 2
    return (
        matches / len(left)
        + matches / len(right)
        + (matches - transpositions) / matches
    ) / 3<|MERGE_RESOLUTION|>--- conflicted
+++ resolved
@@ -224,13 +224,9 @@
         if item is None:
             continue
         if isinstance(item, str):
-<<<<<<< HEAD
             prepared = _prepare_text(item)
             if prepared:
                 flattened.append(prepared)
-=======
-            flattened.append(item)
->>>>>>> ece06bad
             continue
         if isinstance(item, (list, tuple, set)):
             text_items: list[str] = []
@@ -242,7 +238,6 @@
                     other_items.append(value)
 
             if text_items:
-<<<<<<< HEAD
                 prepared_items = [_prepare_text(value) for value in text_items]
                 prepared_items = [value for value in prepared_items if value]
                 if prepared_items:
@@ -258,17 +253,6 @@
         prepared = _prepare_text(str(item))
         if prepared:
             flattened.append(prepared)
-=======
-                long_text_count = sum(1 for value in text_items if len(value.strip()) > 1)
-                if long_text_count <= 1:
-                    combined = _prepare_text("".join(text_items))
-                    if combined:
-                        flattened.append(combined)
-            queue.extend(other_items)
-            queue.extend(text_items)
-            continue
-        flattened.append(str(item))
->>>>>>> ece06bad
 
     return flattened
 
@@ -551,11 +535,8 @@
                 prepared = _prepare_text(candidate)
                 if not prepared:
                     continue
-<<<<<<< HEAD
                 if len(prepared) <= 1:
                     continue
-=======
->>>>>>> ece06bad
                 key = prepared.casefold()
                 if key in seen_aliases:
                     continue
@@ -735,10 +716,6 @@
             seen_aliases.add(key)
             deduped_alias_entries.append((alias_text, score))
         alias_map[canonical_id] = deduped_alias_entries
-<<<<<<< HEAD
-
-=======
->>>>>>> ece06bad
         canonical_variants = {
             key: variant for key, (variant, _) in variant_scores.items()
         }
@@ -754,21 +731,13 @@
             existing_aliases: Dict[str, str] = {}
             for alias in record.aliases:
                 prepared = _prepare_text(alias)
-<<<<<<< HEAD
                 if prepared and len(prepared) > 1:
-=======
-                if prepared:
->>>>>>> ece06bad
                     existing_aliases.setdefault(prepared.casefold(), prepared)
 
             combined_alias_map = dict(existing_aliases)
             for variant in other_variants:
-<<<<<<< HEAD
                 if len(variant) > 1:
                     combined_alias_map.setdefault(variant.casefold(), variant)
-=======
-                combined_alias_map.setdefault(variant.casefold(), variant)
->>>>>>> ece06bad
 
             combined_aliases = sorted(
                 combined_alias_map.values(), key=lambda value: (value.casefold(), value)
@@ -843,11 +812,8 @@
         seen: set[str] = set()
         for alias_text, score in alias_entries:
             key = alias_text.casefold()
-<<<<<<< HEAD
+
             if not key or key in seen or len(alias_text) <= 1:
-=======
-            if not key or key in seen:
->>>>>>> ece06bad
                 continue
             seen.add(key)
             records.append((resolution_type.value, canonical_id, alias_text, score))
