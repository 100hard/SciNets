from __future__ import annotations

from collections import defaultdict
from dataclasses import dataclass
from datetime import datetime
import math
from typing import Any, Dict, Iterable, Mapping, Optional, Sequence
from uuid import UUID

from app.core.config import settings
from app.db.pool import get_pool
from app.models.ontology import (
    CanonicalizationExample,
    CanonicalizationMergedItem,
    CanonicalizationReport,
    CanonicalizationTypeReport,
    ConceptResolutionType,
)
from app.services.embeddings import EmbeddingBackend, build_embedding_backend
<<<<<<< HEAD
=======

>>>>>>> 8086d1b5
@dataclass
class _OntologyRecord:
    id: UUID
    name: str
    aliases: list[str]
    created_at: datetime
    mentions: list[_MentionSignal]


@dataclass(frozen=True)
class _TypeConfig:
    table: str
    fk_column: str


<<<<<<< HEAD
=======

>>>>>>> 8086d1b5
@dataclass
class CanonicalizationAdjudicationRequest:
    resolution_type: ConceptResolutionType
    left_id: UUID
    right_id: UUID
    verdict: str
    rationale: Optional[str] = None
    score: Optional[float] = None
    decision_source: str = "llm"
    adjudicator_metadata: Optional[dict[str, Any]] = None

    def __post_init__(self) -> None:
        if self.decision_source not in {"hard", "llm"}:
            raise ValueError(
                "decision_source must be either 'hard' or 'llm' to match the audit enum"
            )

    def to_merge_decision(self) -> "_MergeDecision":
        score = 0.0 if self.score is None else float(max(0.0, min(1.0, self.score)))
        rationale = self.rationale or "Manual adjudication decision applied."
        return _MergeDecision(
            canonical_id=self.left_id,
            merged_id=self.right_id,
            score=score,
            decision_source=self.decision_source,
            verdict=self.verdict,
            rationale=rationale,
            adjudicator_metadata=self.adjudicator_metadata,
        )


<<<<<<< HEAD
@dataclass
class CanonicalizationAdjudicationResult:
    canonical_id: UUID
    merged_id: UUID
    verdict: str
    score: float
    decision_source: str
    rationale: str
    adjudicator_metadata: Optional[dict[str, Any]] = None

    @classmethod
    def from_merge_decision(
        cls, decision: "_MergeDecision"
    ) -> "CanonicalizationAdjudicationResult":
        return cls(
            canonical_id=decision.canonical_id,
            merged_id=decision.merged_id,
            verdict=decision.verdict,
            score=decision.score,
            decision_source=decision.decision_source,
            rationale=decision.rationale,
            adjudicator_metadata=decision.adjudicator_metadata,
        )

=======
>>>>>>> 8086d1b5

@dataclass
class _MergeDecision:
    canonical_id: UUID
    merged_id: UUID
    score: float
    decision_source: str
    verdict: str
    rationale: str
    adjudicator_metadata: Optional[dict[str, Any]] = None


@dataclass
class _CanonicalizationComputation:
    before: int
    after: int
    merges: int
    alias_map: Dict[UUID, list[tuple[str, float]]]
    aliases_by_record: Dict[UUID, list[str]]
    id_to_canonical: Dict[UUID, UUID]
    decisions: list[_MergeDecision]
    examples: list[CanonicalizationExample]


_TYPE_CONFIG: Dict[ConceptResolutionType, _TypeConfig] = {
    ConceptResolutionType.METHOD: _TypeConfig("methods", "method_id"),
    ConceptResolutionType.DATASET: _TypeConfig("datasets", "dataset_id"),
    ConceptResolutionType.METRIC: _TypeConfig("metrics", "metric_id"),
    ConceptResolutionType.TASK: _TypeConfig("tasks", "task_id"),
}


_SIMILARITY_THRESHOLDS: Dict[ConceptResolutionType, float] = {
    ConceptResolutionType.METHOD: 0.85,
    ConceptResolutionType.DATASET: 0.82,
    ConceptResolutionType.METRIC: 0.90,
    ConceptResolutionType.TASK: 0.80,
}


_SIMILARITY_BORDERLINE_WINDOWS: Dict[ConceptResolutionType, Tuple[float, float]] = {
    ConceptResolutionType.METHOD: (0.80, 0.85),
    ConceptResolutionType.DATASET: (0.78, 0.82),
    ConceptResolutionType.METRIC: (0.86, 0.90),
    ConceptResolutionType.TASK: (0.76, 0.80),
}


_MAX_EXAMPLES = 3


class _UnionFind:
    def __init__(self) -> None:
        self._parent: Dict[UUID, UUID] = {}
        self._rank: Dict[UUID, int] = {}

    def add(self, item: UUID) -> None:
        if item not in self._parent:
            self._parent[item] = item
            self._rank[item] = 0

    def find(self, item: UUID) -> UUID:
        parent = self._parent.get(item)
        if parent is None:
            raise KeyError(item)
        if parent != item:
            self._parent[item] = self.find(parent)
        return self._parent[item]

    def union(self, left: UUID, right: UUID) -> bool:
        root_left = self.find(left)
        root_right = self.find(right)
        if root_left == root_right:
            return False
        rank_left = self._rank[root_left]
        rank_right = self._rank[root_right]
        if rank_left < rank_right:
            root_left, root_right = root_right, root_left
        self._parent[root_right] = root_left
        if rank_left == rank_right:
            self._rank[root_left] += 1
        return True


_embedding_backend: Optional[EmbeddingBackend] = None


def _prepare_text(value: Optional[str]) -> str:
    if not value:
        return ""
    return " ".join(value.strip().split())


def _normalise_key(value: str) -> str:
    return _prepare_text(value).casefold()


def _collect_normalised_variants(record: _OntologyRecord) -> set[str]:
    variants: set[str] = set()
    if record.name:
        variants.add(_normalise_key(record.name))
    for alias in record.aliases:
        if alias:
            variants.add(_normalise_key(alias))
    return variants


def _select_canonical(group_ids: Sequence[UUID], records: Mapping[UUID, _OntologyRecord]) -> UUID:
    return min(
        group_ids,
        key=lambda record_id: (
            records[record_id].created_at,
            records[record_id].name.casefold(),
            str(records[record_id].id),
        ),
    )


def _generate_candidate_pairs(records: Sequence[_OntologyRecord]) -> set[tuple[UUID, UUID]]:
    pairs: set[tuple[UUID, UUID]] = set()

    def _add_pairs(ids: Sequence[UUID]) -> None:
        unique = list(dict.fromkeys(ids))
        for index, left in enumerate(unique):
            for right in unique[index + 1 :]:
                ordered = tuple(sorted((left, right), key=str))
                if ordered[0] != ordered[1]:
                    pairs.add(ordered)

    alias_blocks: Dict[str, list[UUID]] = defaultdict(list)
    for record in records:
        for variant in [record.name, *record.aliases]:
            key = _normalise_key(variant)
            if key:
                alias_blocks[key].append(record.id)
    for ids in alias_blocks.values():
        if len(ids) > 1:
            _add_pairs(ids)

    mention_blocks: Dict[str, list[UUID]] = defaultdict(list)
    paper_blocks: Dict[UUID, list[UUID]] = defaultdict(list)
    for record in records:
        for mention in record.mentions:
            if mention.normalized_surface:
                mention_blocks[mention.normalized_surface].append(record.id)
            if mention.paper_id:
                paper_blocks[mention.paper_id].append(record.id)

    for ids in mention_blocks.values():
        if len(ids) > 1:
            _add_pairs(ids)

    for ids in paper_blocks.values():
        if len(ids) > 1:
            _add_pairs(ids)

    if not pairs:
        for index, left in enumerate(records):
            for right in records[index + 1 :]:
                ordered = tuple(sorted((left.id, right.id), key=str))
                if ordered[0] != ordered[1]:
                    pairs.add(ordered)

    return pairs


def _cosine_similarity(left: Sequence[float], right: Sequence[float]) -> float:
    if not left or not right:
        return 0.0
    numerator = sum(l * r for l, r in zip(left, right))
    left_norm = math.sqrt(sum(l * l for l in left))
    right_norm = math.sqrt(sum(r * r for r in right))
    if left_norm == 0.0 or right_norm == 0.0:
        return 0.0
    return float(max(-1.0, min(1.0, numerator / (left_norm * right_norm))))


def _compute_mention_similarity(
    left: _OntologyRecord,
    right: _OntologyRecord,
) -> float:
    if not left.mentions or not right.mentions:
        return 0.0

    left_by_surface: Dict[str, list[_MentionSignal]] = defaultdict(list)
    right_by_surface: Dict[str, list[_MentionSignal]] = defaultdict(list)
    for mention in left.mentions:
        if mention.normalized_surface:
            left_by_surface[mention.normalized_surface].append(mention)
    for mention in right.mentions:
        if mention.normalized_surface:
            right_by_surface[mention.normalized_surface].append(mention)

    best = 0.0
    shared_surfaces = set(left_by_surface.keys()).intersection(right_by_surface.keys())
    for surface in shared_surfaces:
        combined = left_by_surface[surface] + right_by_surface[surface]
        candidate = 0.88
        if not any(mention.is_shared for mention in combined):
            candidate += 0.05
        if any(mention.is_acronym for mention in combined):
            candidate += 0.02
        if any(mention.has_digit for mention in combined):
            candidate += 0.01

        years = [mention.first_seen_year for mention in combined if mention.first_seen_year]
        if years:
            diff = max(years) - min(years)
            if diff <= 1:
                candidate += 0.03
            elif diff > 5:
                candidate -= 0.05

        context_scores: list[float] = []
        for left_signal in left_by_surface[surface]:
            if not left_signal.context_embedding:
                continue
            for right_signal in right_by_surface[surface]:
                if not right_signal.context_embedding:
                    continue
                context_scores.append(
                    _cosine_similarity(left_signal.context_embedding, right_signal.context_embedding)
                )
        if context_scores:
            candidate = max(candidate, 0.75 + 0.2 * max(context_scores))

        best = max(best, max(0.0, min(1.0, candidate)))

    if best >= 0.9:
        return best

    shared_papers = {
        mention.paper_id
        for mention in left.mentions
        if mention.paper_id is not None
    }.intersection(
        {
            mention.paper_id
            for mention in right.mentions
            if mention.paper_id is not None
        }
    )
    if shared_papers:
        best = max(best, 0.82)

    return max(0.0, min(1.0, best))


def _score_pair(
    left: _OntologyRecord,
    right: _OntologyRecord,
    embeddings: Dict[str, Sequence[float]],
) -> float:
    base = _compute_similarity(left.name, right.name, embeddings)
    mention_score = _compute_mention_similarity(left, right)
    return max(base, mention_score)


def get_embedding_backend() -> EmbeddingBackend:
    global _embedding_backend
    if _embedding_backend is None:
        _embedding_backend = build_embedding_backend(
            settings.embedding_model_name, settings.embedding_dimension
        )
    return _embedding_backend


async def canonicalize(
    types: Optional[Sequence[ConceptResolutionType]] = None,
    adjudications: Optional[Sequence[CanonicalizationAdjudicationRequest]] = None,
) -> CanonicalizationReport:
    selected = list(types) if types else list(_TYPE_CONFIG.keys())
    pool = get_pool()
    summary: list[CanonicalizationTypeReport] = []
    adjudications_by_type = _group_adjudications(adjudications or [])
    async with pool.acquire() as conn:
        for resolution_type in selected:
            config = _TYPE_CONFIG[resolution_type]
            records = await _load_records(conn, config, resolution_type)
            if not records:
                summary.append(
                    CanonicalizationTypeReport(
                        resolution_type=resolution_type,
                        before=0,
                        after=0,
                        merges=0,
                        examples=[],
                    )
                )
                continue

            computation = await _compute_canonicalization(
                records,
                resolution_type,
                adjudicator=adjudicator,
            )
            async with conn.transaction():
                await _persist_concept_resolutions(conn, resolution_type, computation)
                await _update_aliases(conn, config, computation)
                await _update_results(conn, config, computation)
                manual_decisions = adjudications_by_type.get(resolution_type, [])
                await _record_merge_audit(
                    conn,
                    resolution_type,
                    computation,
                    manual_decisions,
                )
<<<<<<< HEAD

=======
>>>>>>> 8086d1b5
            summary.append(
                CanonicalizationTypeReport(
                    resolution_type=resolution_type,
                    before=computation.before,
                    after=computation.after,
                    merges=computation.merges,
                    examples=computation.examples,
                )
            )
    return CanonicalizationReport(summary=summary)


<<<<<<< HEAD
=======

>>>>>>> 8086d1b5
def _group_adjudications(
    adjudications: Sequence[CanonicalizationAdjudicationRequest],
) -> Dict[ConceptResolutionType, list[_MergeDecision]]:
    grouped: Dict[ConceptResolutionType, list[_MergeDecision]] = defaultdict(list)
    for request in adjudications:
        grouped[request.resolution_type].append(request.to_merge_decision())
    return grouped


async def _load_records(conn, config: _TypeConfig) -> list[_OntologyRecord]:
    query = f"SELECT id, name, aliases, created_at FROM {config.table}"
    rows = await conn.fetch(query)
    records: list[_OntologyRecord] = []
    for row in rows:
        payload = dict(row)
        record_id: UUID = payload["entity_id"]
        record = records.get(record_id)
        if record is None:
            name = _prepare_text(str(payload["entity_name"]))
            alias_values = payload.get("entity_aliases") or []
            aliases = [
                alias
                for alias in (_prepare_text(str(value)) for value in alias_values)
                if alias
            ]
            record = _OntologyRecord(
                id=record_id,
                name=name,
                aliases=aliases,
                created_at=payload["entity_created_at"],
                mentions=[],
            )
            records[record_id] = record

        surface = payload.get("mention_surface")
        if surface:
            normalized_surface = payload.get("mention_normalized_surface") or _normalise_key(
                str(surface)
            )
            raw_embedding = payload.get("mention_context_embedding")
            vector: Optional[list[float]] = None
            if isinstance(raw_embedding, (list, tuple)):
                vector = [float(value) for value in raw_embedding]
            record.mentions.append(
                _MentionSignal(
                    surface=_prepare_text(str(surface)),
                    normalized_surface=normalized_surface,
                    mention_type=payload.get("mention_type"),
                    paper_id=payload.get("mention_paper_id"),
                    section_id=payload.get("mention_section_id"),
                    start=payload.get("mention_start"),
                    end=payload.get("mention_end"),
                    first_seen_year=payload.get("mention_first_seen_year"),
                    is_acronym=bool(payload.get("mention_is_acronym")),
                    has_digit=bool(payload.get("mention_has_digit")),
                    is_shared=bool(payload.get("mention_is_shared")),
                    context_embedding=vector,
                )
            )

    return list(records.values())


async def _compute_canonicalization(
    records: Sequence[_OntologyRecord],
    resolution_type: ConceptResolutionType,
    adjudicator: Optional[CanonicalizationAdjudicator] = None,
) -> _CanonicalizationComputation:
    record_by_id: Dict[UUID, _OntologyRecord] = {record.id: record for record in records}
    texts: list[str] = []
    seen_texts: set[str] = set()
    for record in records:
        for variant in [record.name, *record.aliases]:
            if not variant:
                continue
            if variant not in seen_texts:
                seen_texts.add(variant)
                texts.append(variant)
    embeddings = await _embed_texts(texts)

    uf = _UnionFind()
    for record in records:
        uf.add(record.id)

    # Exact matches via aliases / names
    alias_index: Dict[str, list[UUID]] = defaultdict(list)
    for record in records:
        for variant in [record.name, *record.aliases]:
            if not variant:
                continue
            alias_index[_normalise_key(variant)].append(record.id)
    for ids in alias_index.values():
        if len(ids) <= 1:
            continue
        base = ids[0]
        for other in ids[1:]:
            uf.union(base, other)

    threshold = _SIMILARITY_THRESHOLDS[resolution_type]

    borderline_window = _SIMILARITY_BORDERLINE_WINDOWS.get(resolution_type)
    pending_adjudications: list[tuple[_OntologyRecord, _OntologyRecord, float]] = []
    for idx, left in enumerate(records):
        for right in records[idx + 1 :]:
            if uf.find(left.id) == uf.find(right.id):
                continue
            score = _compute_similarity(left.name, right.name, embeddings)
            is_borderline = False
            if borderline_window:
                lower, upper = borderline_window
                if lower <= score <= upper:
                    is_borderline = True
            if is_borderline:
                pending_adjudications.append((left, right, score))
                continue
            if score >= threshold:
                uf.union(left.id, right.id)

    candidate_pairs = _generate_candidate_pairs(records)
    for left_id, right_id in candidate_pairs:
        if uf.find(left_id) == uf.find(right_id):
            continue
        left_record = record_by_id[left_id]
        right_record = record_by_id[right_id]
        score = _score_pair(left_record, right_record, embeddings)
        if score >= threshold:
            uf.union(left_id, right_id)


    if pending_adjudications:
        for left, right, score in pending_adjudications:
            if uf.find(left.id) == uf.find(right.id):
                continue
            if adjudicator is None:
                uf.union(left.id, right.id)
                continue
            request = CanonicalizationAdjudicationRequest(
                resolution_type=resolution_type,
                left_id=left.id,
                left_name=left.name,
                left_aliases=tuple(left.aliases),
                right_id=right.id,
                right_name=right.name,
                right_aliases=tuple(right.aliases),
                similarity=float(score),
            )
            result = await adjudicator.adjudicate(request)
            if result.approved:
                uf.union(left.id, right.id)

    groups: Dict[UUID, list[UUID]] = defaultdict(list)
    for record in records:
        groups[uf.find(record.id)].append(record.id)

    canonical_groups: Dict[UUID, list[UUID]] = {}
    id_to_canonical: Dict[UUID, UUID] = {}
    for member_ids in groups.values():
        canonical_id = _select_canonical(member_ids, record_by_id)
        canonical_groups[canonical_id] = member_ids
        for member_id in member_ids:
            id_to_canonical[member_id] = canonical_id

    alias_map: Dict[UUID, list[tuple[str, float]]] = {}
    aliases_by_record: Dict[UUID, list[str]] = {}
    merged_items_by_canonical: Dict[UUID, list[CanonicalizationMergedItem]] = {}
    decisions: list[_MergeDecision] = []
    for canonical_id, member_ids in canonical_groups.items():
        canonical_record = record_by_id[canonical_id]
        canonical_variants = _collect_normalised_variants(canonical_record)
        collected: Dict[str, str] = {}
        for member_id in member_ids:
            member = record_by_id[member_id]
            for variant in [member.name, *member.aliases]:
                if not variant:
                    continue
                key = _normalise_key(variant)
                collected.setdefault(key, variant)

        alias_entries: list[tuple[str, float]] = []
        for variant in collected.values():
            if _normalise_key(variant) == _normalise_key(canonical_record.name):
                score = 1.0
            else:
                score = _compute_similarity(variant, canonical_record.name, embeddings)
            alias_entries.append((variant, float(max(0.0, min(1.0, score)))))

        alias_entries.sort(key=lambda item: (-item[1], item[0].casefold()))
        alias_map[canonical_id] = alias_entries

        alias_texts_sorted = [text for text, _ in alias_entries]
        merged_items: list[CanonicalizationMergedItem] = []
        for member_id in member_ids:
            member = record_by_id[member_id]
            filtered = [
                alias
                for alias in alias_texts_sorted
                if _normalise_key(alias) != _normalise_key(member.name)
            ]
            aliases_by_record[member_id] = filtered

            if member_id == canonical_id:
                continue

            member_variants = _collect_normalised_variants(member)
            if canonical_variants & member_variants:
                raw_score = 1.0
                decision_source = "hard"
                rationale = "Exact name or alias match triggered canonical merge."
            else:
                raw_score = _compute_similarity(member.name, canonical_record.name, embeddings)
                decision_source = "llm"
                rationale = (
                    "Similarity score "
                    f"{raw_score:.2f} exceeded threshold {threshold:.2f} "
                    f"for {resolution_type.value} canonicalization."
                )

            score = float(max(0.0, min(1.0, raw_score)))
            merged_items.append(
                CanonicalizationMergedItem(
                    id=member.id,
                    name=member.name,
                    score=score,
                )
            )
            decisions.append(
                _MergeDecision(
                    canonical_id=canonical_id,
                    merged_id=member.id,
                    score=score,
                    decision_source=decision_source,
                    verdict="accepted",
                    rationale=rationale,
                )
            )

        merged_items.sort(key=lambda item: (-item.score, item.name.casefold()))
        merged_items_by_canonical[canonical_id] = merged_items

    before = len(records)
    after = len(canonical_groups)
    merges = max(0, before - after)

    examples: list[CanonicalizationExample] = []
    for canonical_id, member_ids in canonical_groups.items():
        merged_items = merged_items_by_canonical.get(canonical_id, [])
        if len(member_ids) <= 1 or not merged_items:
            continue
        canonical_record = record_by_id[canonical_id]
        examples.append(
            CanonicalizationExample(
                canonical_id=canonical_id,
                canonical_name=canonical_record.name,
                merged=merged_items,
            )
        )
        if len(examples) >= _MAX_EXAMPLES:
            break

    return _CanonicalizationComputation(
        before=before,
        after=after,
        merges=merges,
        alias_map=alias_map,
        aliases_by_record=aliases_by_record,
        id_to_canonical=id_to_canonical,
        decisions=decisions,
        examples=examples,
    )


async def _persist_concept_resolutions(
    conn,
    resolution_type: ConceptResolutionType,
    computation: _CanonicalizationComputation,
) -> None:
    await conn.execute(
        "DELETE FROM concept_resolutions WHERE resolution_type = ANY($1::concept_resolution_type[])",
        [resolution_type.value],
    )
    records: list[tuple[str, UUID, str, float]] = []
    for canonical_id, alias_entries in computation.alias_map.items():
        for alias_text, score in alias_entries:
            records.append((resolution_type.value, canonical_id, alias_text, score))
    if records:
        await conn.executemany(
            """
            INSERT INTO concept_resolutions (resolution_type, canonical_id, alias_text, score)
            VALUES ($1, $2, $3, $4)
            """,
            records,
        )


async def _update_aliases(
    conn,
    config: _TypeConfig,
    computation: _CanonicalizationComputation,
) -> None:
    updates = [
        (record_id, computation.aliases_by_record.get(record_id, []))
        for record_id in computation.id_to_canonical.keys()
    ]
    if not updates:
        return
    await conn.executemany(
        f"UPDATE {config.table} SET aliases = $2, updated_at = NOW() WHERE id = $1",
        updates,
    )


async def _update_results(
    conn,
    config: _TypeConfig,
    computation: _CanonicalizationComputation,
) -> None:
    updates = [
        (record_id, canonical_id)
        for record_id, canonical_id in computation.id_to_canonical.items()
        if record_id != canonical_id
    ]
    if not updates:
        return
    await conn.executemany(
        f"UPDATE results SET {config.fk_column} = $2 WHERE {config.fk_column} = $1",
        updates,
    )


async def _record_merge_audit(
    conn,
    resolution_type: ConceptResolutionType,
    computation: _CanonicalizationComputation,
    manual_decisions: Sequence[_MergeDecision] | None = None,
) -> None:
    mapping_version = settings.canonicalization_mapping_version
    await conn.execute(
        """
        DELETE FROM canonicalization_merge_decisions
        WHERE resolution_type = ANY($1::concept_resolution_type[])
          AND mapping_version = $2
        """,
        [resolution_type.value],
        mapping_version,
    )
    decisions: list[_MergeDecision] = list(computation.decisions)
    if manual_decisions:
        decisions.extend(manual_decisions)
    if not decisions:
        return
    records = [
        (
            resolution_type.value,
            decision.canonical_id,
            decision.merged_id,
            decision.score,
            decision.decision_source,
            decision.verdict,
            decision.rationale,
            mapping_version,
            decision.adjudicator_metadata,
        )
        for decision in decisions
    ]
    await conn.executemany(
        """
        INSERT INTO canonicalization_merge_decisions (
            resolution_type,
            left_id,
            right_id,
            score,
            decision_source,
            verdict,
            rationale,
            mapping_version,
            adjudicator_metadata
        )
        VALUES ($1, $2, $3, $4, $5, $6, $7, $8, $9)
        """,
        records,
    )


async def _embed_texts(texts: Sequence[str]) -> Dict[str, Sequence[float]]:
    if not texts:
        return {}
    backend = get_embedding_backend()
    vectors = await backend.embed(texts, settings.embedding_batch_size)
    return {
        text: [float(value) for value in vector]
        for text, vector in zip(texts, vectors)
    }


def _compute_similarity(
    left: str,
    right: str,
    embeddings: Mapping[str, Sequence[float]],
) -> float:
    vector_left = embeddings.get(left)
    vector_right = embeddings.get(right)
    cosine = _cosine_similarity(vector_left, vector_right)
    jaro = _jaro_winkler(left.casefold(), right.casefold())
    score = 0.6 * cosine + 0.4 * jaro
    return float(max(0.0, min(1.0, score)))


def _cosine_similarity(
    left: Optional[Sequence[float]],
    right: Optional[Sequence[float]],
) -> float:
    if left is None or right is None:
        return 0.0
    if len(left) != len(right):
        return 0.0
    dot = sum(a * b for a, b in zip(left, right))
    norm_left = math.sqrt(sum(a * a for a in left))
    norm_right = math.sqrt(sum(b * b for b in right))
    if norm_left == 0 or norm_right == 0:
        return 0.0
    value = dot / (norm_left * norm_right)
    return float(max(-1.0, min(1.0, value)))


def _jaro_winkler(left: str, right: str) -> float:
    if left == right:
        return 1.0
    if not left or not right:
        return 0.0
    jaro = _jaro_similarity(left, right)
    prefix = 0
    for l_char, r_char in zip(left, right):
        if l_char != r_char or prefix == 4:
            break
        prefix += 1
    return jaro + 0.1 * prefix * (1 - jaro)


def _jaro_similarity(left: str, right: str) -> float:
    max_distance = max(len(left), len(right)) // 2 - 1
    left_matches = [False] * len(left)
    right_matches = [False] * len(right)

    matches = 0
    for i, l_char in enumerate(left):
        start = max(0, i - max_distance)
        end = min(i + max_distance + 1, len(right))
        for j in range(start, end):
            if right_matches[j]:
                continue
            if l_char != right[j]:
                continue
            left_matches[i] = True
            right_matches[j] = True
            matches += 1
            break

    if matches == 0:
        return 0.0

    transpositions = 0
    j_index = 0
    for i, match in enumerate(left_matches):
        if not match:
            continue
        while not right_matches[j_index]:
            j_index += 1
        if left[i] != right[j_index]:
            transpositions += 1
        j_index += 1

    transpositions //= 2
    return (
        matches / len(left)
        + matches / len(right)
        + (matches - transpositions) / matches
    ) / 3<|MERGE_RESOLUTION|>--- conflicted
+++ resolved
@@ -17,10 +17,7 @@
     ConceptResolutionType,
 )
 from app.services.embeddings import EmbeddingBackend, build_embedding_backend
-<<<<<<< HEAD
-=======
-
->>>>>>> 8086d1b5
+
 @dataclass
 class _OntologyRecord:
     id: UUID
@@ -36,10 +33,7 @@
     fk_column: str
 
 
-<<<<<<< HEAD
-=======
-
->>>>>>> 8086d1b5
+
 @dataclass
 class CanonicalizationAdjudicationRequest:
     resolution_type: ConceptResolutionType
@@ -71,7 +65,7 @@
         )
 
 
-<<<<<<< HEAD
+
 @dataclass
 class CanonicalizationAdjudicationResult:
     canonical_id: UUID
@@ -96,8 +90,7 @@
             adjudicator_metadata=decision.adjudicator_metadata,
         )
 
-=======
->>>>>>> 8086d1b5
+
 
 @dataclass
 class _MergeDecision:
@@ -405,10 +398,7 @@
                     computation,
                     manual_decisions,
                 )
-<<<<<<< HEAD
-
-=======
->>>>>>> 8086d1b5
+
             summary.append(
                 CanonicalizationTypeReport(
                     resolution_type=resolution_type,
@@ -421,10 +411,7 @@
     return CanonicalizationReport(summary=summary)
 
 
-<<<<<<< HEAD
-=======
-
->>>>>>> 8086d1b5
+
 def _group_adjudications(
     adjudications: Sequence[CanonicalizationAdjudicationRequest],
 ) -> Dict[ConceptResolutionType, list[_MergeDecision]]:
