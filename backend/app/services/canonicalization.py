from __future__ import annotations

from collections import defaultdict
from dataclasses import dataclass
from datetime import datetime
import math
<<<<<<< HEAD
from typing import Dict, Mapping, Optional, Protocol, Sequence, Tuple
=======
from typing import Dict, Iterable, Mapping, Optional, Sequence
>>>>>>> 1ebeb5f1
from uuid import UUID

from app.core.config import settings
from app.db.pool import get_pool
from app.models.ontology import (
    CanonicalizationExample,
    CanonicalizationMergedItem,
    CanonicalizationReport,
    CanonicalizationTypeReport,
    ConceptResolutionType,
)
from app.services.embeddings import EmbeddingBackend, build_embedding_backend
<<<<<<< HEAD
=======
@dataclass
class _MentionSignal:
    surface: str
    normalized_surface: str
    mention_type: Optional[str]
    paper_id: Optional[UUID]
    section_id: Optional[UUID]
    start: Optional[int]
    end: Optional[int]
    first_seen_year: Optional[int]
    is_acronym: bool
    has_digit: bool
    is_shared: bool
    context_embedding: Optional[Sequence[float]]


>>>>>>> 1ebeb5f1
@dataclass
class _OntologyRecord:
    id: UUID
    name: str
    aliases: list[str]
    created_at: datetime
    mentions: list[_MentionSignal]


@dataclass(frozen=True)
class _TypeConfig:
    table: str
    fk_column: str


@dataclass(frozen=True)
class CanonicalizationAdjudicationRequest:
    resolution_type: ConceptResolutionType
    left_id: UUID
    left_name: str
    left_aliases: Sequence[str]
    right_id: UUID
    right_name: str
    right_aliases: Sequence[str]
    similarity: float


@dataclass(frozen=True)
class CanonicalizationAdjudicationResult:
    approved: bool
    rationale: str


class CanonicalizationAdjudicator(Protocol):
    async def adjudicate(
        self, request: CanonicalizationAdjudicationRequest
    ) -> CanonicalizationAdjudicationResult:
        ...


_TYPE_CONFIG: Dict[ConceptResolutionType, _TypeConfig] = {
    ConceptResolutionType.METHOD: _TypeConfig("methods", "method_id"),
    ConceptResolutionType.DATASET: _TypeConfig("datasets", "dataset_id"),
    ConceptResolutionType.METRIC: _TypeConfig("metrics", "metric_id"),
    ConceptResolutionType.TASK: _TypeConfig("tasks", "task_id"),
}


_SIMILARITY_THRESHOLDS: Dict[ConceptResolutionType, float] = {
    ConceptResolutionType.METHOD: 0.85,
    ConceptResolutionType.DATASET: 0.82,
    ConceptResolutionType.METRIC: 0.90,
    ConceptResolutionType.TASK: 0.80,
}


_SIMILARITY_BORDERLINE_WINDOWS: Dict[ConceptResolutionType, Tuple[float, float]] = {
    ConceptResolutionType.METHOD: (0.80, 0.85),
    ConceptResolutionType.DATASET: (0.78, 0.82),
    ConceptResolutionType.METRIC: (0.86, 0.90),
    ConceptResolutionType.TASK: (0.76, 0.80),
}


_MAX_EXAMPLES = 3


class _UnionFind:
    def __init__(self) -> None:
        self._parent: Dict[UUID, UUID] = {}
        self._rank: Dict[UUID, int] = {}

    def add(self, item: UUID) -> None:
        if item not in self._parent:
            self._parent[item] = item
            self._rank[item] = 0

    def find(self, item: UUID) -> UUID:
        parent = self._parent.get(item)
        if parent is None:
            raise KeyError(item)
        if parent != item:
            self._parent[item] = self.find(parent)
        return self._parent[item]

    def union(self, left: UUID, right: UUID) -> bool:
        root_left = self.find(left)
        root_right = self.find(right)
        if root_left == root_right:
            return False
        rank_left = self._rank[root_left]
        rank_right = self._rank[root_right]
        if rank_left < rank_right:
            root_left, root_right = root_right, root_left
        self._parent[root_right] = root_left
        if rank_left == rank_right:
            self._rank[root_left] += 1
        return True


@dataclass
class _CanonicalizationComputation:
    before: int
    after: int
    merges: int
    alias_map: Dict[UUID, list[tuple[str, float]]]
    aliases_by_record: Dict[UUID, list[str]]
    id_to_canonical: Dict[UUID, UUID]
    examples: list[CanonicalizationExample]


_embedding_backend: Optional[EmbeddingBackend] = None


def _prepare_text(value: Optional[str]) -> str:
    if not value:
        return ""
    return " ".join(value.strip().split())


def _normalise_key(value: str) -> str:
    return _prepare_text(value).casefold()


def _select_canonical(group_ids: Sequence[UUID], records: Mapping[UUID, _OntologyRecord]) -> UUID:
    return min(
        group_ids,
        key=lambda record_id: (
            records[record_id].created_at,
            records[record_id].name.casefold(),
            str(records[record_id].id),
        ),
    )


def _generate_candidate_pairs(records: Sequence[_OntologyRecord]) -> set[tuple[UUID, UUID]]:
    pairs: set[tuple[UUID, UUID]] = set()

    def _add_pairs(ids: Sequence[UUID]) -> None:
        unique = list(dict.fromkeys(ids))
        for index, left in enumerate(unique):
            for right in unique[index + 1 :]:
                ordered = tuple(sorted((left, right), key=str))
                if ordered[0] != ordered[1]:
                    pairs.add(ordered)

    alias_blocks: Dict[str, list[UUID]] = defaultdict(list)
    for record in records:
        for variant in [record.name, *record.aliases]:
            key = _normalise_key(variant)
            if key:
                alias_blocks[key].append(record.id)
    for ids in alias_blocks.values():
        if len(ids) > 1:
            _add_pairs(ids)

    mention_blocks: Dict[str, list[UUID]] = defaultdict(list)
    paper_blocks: Dict[UUID, list[UUID]] = defaultdict(list)
    for record in records:
        for mention in record.mentions:
            if mention.normalized_surface:
                mention_blocks[mention.normalized_surface].append(record.id)
            if mention.paper_id:
                paper_blocks[mention.paper_id].append(record.id)

    for ids in mention_blocks.values():
        if len(ids) > 1:
            _add_pairs(ids)

    for ids in paper_blocks.values():
        if len(ids) > 1:
            _add_pairs(ids)

    if not pairs:
        for index, left in enumerate(records):
            for right in records[index + 1 :]:
                ordered = tuple(sorted((left.id, right.id), key=str))
                if ordered[0] != ordered[1]:
                    pairs.add(ordered)

    return pairs


def _cosine_similarity(left: Sequence[float], right: Sequence[float]) -> float:
    if not left or not right:
        return 0.0
    numerator = sum(l * r for l, r in zip(left, right))
    left_norm = math.sqrt(sum(l * l for l in left))
    right_norm = math.sqrt(sum(r * r for r in right))
    if left_norm == 0.0 or right_norm == 0.0:
        return 0.0
    return float(max(-1.0, min(1.0, numerator / (left_norm * right_norm))))


def _compute_mention_similarity(
    left: _OntologyRecord,
    right: _OntologyRecord,
) -> float:
    if not left.mentions or not right.mentions:
        return 0.0

    left_by_surface: Dict[str, list[_MentionSignal]] = defaultdict(list)
    right_by_surface: Dict[str, list[_MentionSignal]] = defaultdict(list)
    for mention in left.mentions:
        if mention.normalized_surface:
            left_by_surface[mention.normalized_surface].append(mention)
    for mention in right.mentions:
        if mention.normalized_surface:
            right_by_surface[mention.normalized_surface].append(mention)

    best = 0.0
    shared_surfaces = set(left_by_surface.keys()).intersection(right_by_surface.keys())
    for surface in shared_surfaces:
        combined = left_by_surface[surface] + right_by_surface[surface]
        candidate = 0.88
        if not any(mention.is_shared for mention in combined):
            candidate += 0.05
        if any(mention.is_acronym for mention in combined):
            candidate += 0.02
        if any(mention.has_digit for mention in combined):
            candidate += 0.01

        years = [mention.first_seen_year for mention in combined if mention.first_seen_year]
        if years:
            diff = max(years) - min(years)
            if diff <= 1:
                candidate += 0.03
            elif diff > 5:
                candidate -= 0.05

        context_scores: list[float] = []
        for left_signal in left_by_surface[surface]:
            if not left_signal.context_embedding:
                continue
            for right_signal in right_by_surface[surface]:
                if not right_signal.context_embedding:
                    continue
                context_scores.append(
                    _cosine_similarity(left_signal.context_embedding, right_signal.context_embedding)
                )
        if context_scores:
            candidate = max(candidate, 0.75 + 0.2 * max(context_scores))

        best = max(best, max(0.0, min(1.0, candidate)))

    if best >= 0.9:
        return best

    shared_papers = {
        mention.paper_id
        for mention in left.mentions
        if mention.paper_id is not None
    }.intersection(
        {
            mention.paper_id
            for mention in right.mentions
            if mention.paper_id is not None
        }
    )
    if shared_papers:
        best = max(best, 0.82)

    return max(0.0, min(1.0, best))


def _score_pair(
    left: _OntologyRecord,
    right: _OntologyRecord,
    embeddings: Dict[str, Sequence[float]],
) -> float:
    base = _compute_similarity(left.name, right.name, embeddings)
    mention_score = _compute_mention_similarity(left, right)
    return max(base, mention_score)


def get_embedding_backend() -> EmbeddingBackend:
    global _embedding_backend
    if _embedding_backend is None:
        _embedding_backend = build_embedding_backend(
            settings.embedding_model_name, settings.embedding_dimension
        )
    return _embedding_backend


async def canonicalize(
    types: Optional[Sequence[ConceptResolutionType]] = None,
    adjudicator: Optional[CanonicalizationAdjudicator] = None,
) -> CanonicalizationReport:
    selected = list(types) if types else list(_TYPE_CONFIG.keys())
    pool = get_pool()
    summary: list[CanonicalizationTypeReport] = []
    async with pool.acquire() as conn:
        for resolution_type in selected:
            config = _TYPE_CONFIG[resolution_type]
            records = await _load_records(conn, config, resolution_type)
            if not records:
                summary.append(
                    CanonicalizationTypeReport(
                        resolution_type=resolution_type,
                        before=0,
                        after=0,
                        merges=0,
                        examples=[],
                    )
                )
                continue

            computation = await _compute_canonicalization(
                records,
                resolution_type,
                adjudicator=adjudicator,
            )
            async with conn.transaction():
                await _persist_concept_resolutions(conn, resolution_type, computation)
                await _update_aliases(conn, config, computation)
                await _update_results(conn, config, computation)

            summary.append(
                CanonicalizationTypeReport(
                    resolution_type=resolution_type,
                    before=computation.before,
                    after=computation.after,
                    merges=computation.merges,
                    examples=computation.examples,
                )
            )
    return CanonicalizationReport(summary=summary)


async def _load_records(
    conn,
    config: _TypeConfig,
    resolution_type: ConceptResolutionType,
) -> list[_OntologyRecord]:
    query = f"""
        SELECT
            base.id AS entity_id,
            base.name AS entity_name,
            base.aliases AS entity_aliases,
            base.created_at AS entity_created_at,
            mention.surface AS mention_surface,
            mention.normalized_surface AS mention_normalized_surface,
            mention.mention_type AS mention_type,
            mention.paper_id AS mention_paper_id,
            mention.section_id AS mention_section_id,
            mention.evidence_start AS mention_start,
            mention.evidence_end AS mention_end,
            mention.first_seen_year AS mention_first_seen_year,
            mention.is_acronym AS mention_is_acronym,
            mention.has_digit AS mention_has_digit,
            mention.is_shared AS mention_is_shared,
            mention.context_embedding AS mention_context_embedding
        FROM {config.table} AS base
        LEFT JOIN ontology_mentions AS mention
            ON mention.entity_id = base.id
           AND mention.resolution_type = $1::concept_resolution_type
        ORDER BY base.id
    """
    rows = await conn.fetch(query, resolution_type.value)
    records: Dict[UUID, _OntologyRecord] = {}
    for row in rows:
        payload = dict(row)
        record_id: UUID = payload["entity_id"]
        record = records.get(record_id)
        if record is None:
            name = _prepare_text(str(payload["entity_name"]))
            alias_values = payload.get("entity_aliases") or []
            aliases = [
                alias
                for alias in (_prepare_text(str(value)) for value in alias_values)
                if alias
            ]
            record = _OntologyRecord(
                id=record_id,
                name=name,
                aliases=aliases,
                created_at=payload["entity_created_at"],
                mentions=[],
            )
            records[record_id] = record

        surface = payload.get("mention_surface")
        if surface:
            normalized_surface = payload.get("mention_normalized_surface") or _normalise_key(
                str(surface)
            )
            raw_embedding = payload.get("mention_context_embedding")
            vector: Optional[list[float]] = None
            if isinstance(raw_embedding, (list, tuple)):
                vector = [float(value) for value in raw_embedding]
            record.mentions.append(
                _MentionSignal(
                    surface=_prepare_text(str(surface)),
                    normalized_surface=normalized_surface,
                    mention_type=payload.get("mention_type"),
                    paper_id=payload.get("mention_paper_id"),
                    section_id=payload.get("mention_section_id"),
                    start=payload.get("mention_start"),
                    end=payload.get("mention_end"),
                    first_seen_year=payload.get("mention_first_seen_year"),
                    is_acronym=bool(payload.get("mention_is_acronym")),
                    has_digit=bool(payload.get("mention_has_digit")),
                    is_shared=bool(payload.get("mention_is_shared")),
                    context_embedding=vector,
                )
            )

    return list(records.values())


async def _compute_canonicalization(
    records: Sequence[_OntologyRecord],
    resolution_type: ConceptResolutionType,
    adjudicator: Optional[CanonicalizationAdjudicator] = None,
) -> _CanonicalizationComputation:
    record_by_id: Dict[UUID, _OntologyRecord] = {record.id: record for record in records}
    texts: list[str] = []
    seen_texts: set[str] = set()
    for record in records:
        for variant in [record.name, *record.aliases]:
            if not variant:
                continue
            if variant not in seen_texts:
                seen_texts.add(variant)
                texts.append(variant)
    embeddings = await _embed_texts(texts)

    uf = _UnionFind()
    for record in records:
        uf.add(record.id)

    # Exact matches via aliases / names
    alias_index: Dict[str, list[UUID]] = defaultdict(list)
    for record in records:
        for variant in [record.name, *record.aliases]:
            if not variant:
                continue
            alias_index[_normalise_key(variant)].append(record.id)
    for ids in alias_index.values():
        if len(ids) <= 1:
            continue
        base = ids[0]
        for other in ids[1:]:
            uf.union(base, other)

    threshold = _SIMILARITY_THRESHOLDS[resolution_type]
<<<<<<< HEAD
    borderline_window = _SIMILARITY_BORDERLINE_WINDOWS.get(resolution_type)
    pending_adjudications: list[tuple[_OntologyRecord, _OntologyRecord, float]] = []
    for idx, left in enumerate(records):
        for right in records[idx + 1 :]:
            if uf.find(left.id) == uf.find(right.id):
                continue
            score = _compute_similarity(left.name, right.name, embeddings)
            is_borderline = False
            if borderline_window:
                lower, upper = borderline_window
                if lower <= score <= upper:
                    is_borderline = True
            if is_borderline:
                pending_adjudications.append((left, right, score))
                continue
            if score >= threshold:
                uf.union(left.id, right.id)
=======
    candidate_pairs = _generate_candidate_pairs(records)
    for left_id, right_id in candidate_pairs:
        if uf.find(left_id) == uf.find(right_id):
            continue
        left_record = record_by_id[left_id]
        right_record = record_by_id[right_id]
        score = _score_pair(left_record, right_record, embeddings)
        if score >= threshold:
            uf.union(left_id, right_id)
>>>>>>> 1ebeb5f1

    if pending_adjudications:
        for left, right, score in pending_adjudications:
            if uf.find(left.id) == uf.find(right.id):
                continue
            if adjudicator is None:
                uf.union(left.id, right.id)
                continue
            request = CanonicalizationAdjudicationRequest(
                resolution_type=resolution_type,
                left_id=left.id,
                left_name=left.name,
                left_aliases=tuple(left.aliases),
                right_id=right.id,
                right_name=right.name,
                right_aliases=tuple(right.aliases),
                similarity=float(score),
            )
            result = await adjudicator.adjudicate(request)
            if result.approved:
                uf.union(left.id, right.id)

    groups: Dict[UUID, list[UUID]] = defaultdict(list)
    for record in records:
        groups[uf.find(record.id)].append(record.id)

    canonical_groups: Dict[UUID, list[UUID]] = {}
    id_to_canonical: Dict[UUID, UUID] = {}
    for member_ids in groups.values():
        canonical_id = _select_canonical(member_ids, record_by_id)
        canonical_groups[canonical_id] = member_ids
        for member_id in member_ids:
            id_to_canonical[member_id] = canonical_id

    alias_map: Dict[UUID, list[tuple[str, float]]] = {}
    aliases_by_record: Dict[UUID, list[str]] = {}
    for canonical_id, member_ids in canonical_groups.items():
        canonical_record = record_by_id[canonical_id]
        collected: Dict[str, str] = {}
        for member_id in member_ids:
            member = record_by_id[member_id]
            for variant in [member.name, *member.aliases]:
                if not variant:
                    continue
                key = _normalise_key(variant)
                collected.setdefault(key, variant)

        alias_entries: list[tuple[str, float]] = []
        for variant in collected.values():
            if _normalise_key(variant) == _normalise_key(canonical_record.name):
                score = 1.0
            else:
                score = _compute_similarity(variant, canonical_record.name, embeddings)
            alias_entries.append((variant, float(max(0.0, min(1.0, score)))))

        alias_entries.sort(key=lambda item: (-item[1], item[0].casefold()))
        alias_map[canonical_id] = alias_entries

        alias_texts_sorted = [text for text, _ in alias_entries]
        for member_id in member_ids:
            member = record_by_id[member_id]
            filtered = [
                alias
                for alias in alias_texts_sorted
                if _normalise_key(alias) != _normalise_key(member.name)
            ]
            aliases_by_record[member_id] = filtered

    before = len(records)
    after = len(canonical_groups)
    merges = max(0, before - after)

    examples: list[CanonicalizationExample] = []
    for canonical_id, member_ids in canonical_groups.items():
        if len(member_ids) <= 1:
            continue
        canonical_record = record_by_id[canonical_id]
        merged_items: list[CanonicalizationMergedItem] = []
        for member_id in member_ids:
            if member_id == canonical_id:
                continue
            member = record_by_id[member_id]
            score = _compute_similarity(member.name, canonical_record.name, embeddings)
            merged_items.append(
                CanonicalizationMergedItem(
                    id=member.id,
                    name=member.name,
                    score=float(max(0.0, min(1.0, score))),
                )
            )
        merged_items.sort(key=lambda item: (-item.score, item.name.casefold()))
        examples.append(
            CanonicalizationExample(
                canonical_id=canonical_id,
                canonical_name=canonical_record.name,
                merged=merged_items,
            )
        )
        if len(examples) >= _MAX_EXAMPLES:
            break

    return _CanonicalizationComputation(
        before=before,
        after=after,
        merges=merges,
        alias_map=alias_map,
        aliases_by_record=aliases_by_record,
        id_to_canonical=id_to_canonical,
        examples=examples,
    )


async def _persist_concept_resolutions(
    conn,
    resolution_type: ConceptResolutionType,
    computation: _CanonicalizationComputation,
) -> None:
    await conn.execute(
        "DELETE FROM concept_resolutions WHERE resolution_type = ANY($1::concept_resolution_type[])",
        [resolution_type.value],
    )
    records: list[tuple[str, UUID, str, float]] = []
    for canonical_id, alias_entries in computation.alias_map.items():
        for alias_text, score in alias_entries:
            records.append((resolution_type.value, canonical_id, alias_text, score))
    if records:
        await conn.executemany(
            """
            INSERT INTO concept_resolutions (resolution_type, canonical_id, alias_text, score)
            VALUES ($1, $2, $3, $4)
            """,
            records,
        )


async def _update_aliases(
    conn,
    config: _TypeConfig,
    computation: _CanonicalizationComputation,
) -> None:
    updates = [
        (record_id, computation.aliases_by_record.get(record_id, []))
        for record_id in computation.id_to_canonical.keys()
    ]
    if not updates:
        return
    await conn.executemany(
        f"UPDATE {config.table} SET aliases = $2, updated_at = NOW() WHERE id = $1",
        updates,
    )


async def _update_results(
    conn,
    config: _TypeConfig,
    computation: _CanonicalizationComputation,
) -> None:
    updates = [
        (record_id, canonical_id)
        for record_id, canonical_id in computation.id_to_canonical.items()
        if record_id != canonical_id
    ]
    if not updates:
        return
    await conn.executemany(
        f"UPDATE results SET {config.fk_column} = $2 WHERE {config.fk_column} = $1",
        updates,
    )


async def _embed_texts(texts: Sequence[str]) -> Dict[str, Sequence[float]]:
    if not texts:
        return {}
    backend = get_embedding_backend()
    vectors = await backend.embed(texts, settings.embedding_batch_size)
    return {
        text: [float(value) for value in vector]
        for text, vector in zip(texts, vectors)
    }


def _compute_similarity(
    left: str,
    right: str,
    embeddings: Mapping[str, Sequence[float]],
) -> float:
    vector_left = embeddings.get(left)
    vector_right = embeddings.get(right)
    cosine = _cosine_similarity(vector_left, vector_right)
    jaro = _jaro_winkler(left.casefold(), right.casefold())
    score = 0.6 * cosine + 0.4 * jaro
    return float(max(0.0, min(1.0, score)))


def _cosine_similarity(
    left: Optional[Sequence[float]],
    right: Optional[Sequence[float]],
) -> float:
    if left is None or right is None:
        return 0.0
    if len(left) != len(right):
        return 0.0
    dot = sum(a * b for a, b in zip(left, right))
    norm_left = math.sqrt(sum(a * a for a in left))
    norm_right = math.sqrt(sum(b * b for b in right))
    if norm_left == 0 or norm_right == 0:
        return 0.0
    value = dot / (norm_left * norm_right)
    return float(max(-1.0, min(1.0, value)))


def _jaro_winkler(left: str, right: str) -> float:
    if left == right:
        return 1.0
    if not left or not right:
        return 0.0
    jaro = _jaro_similarity(left, right)
    prefix = 0
    for l_char, r_char in zip(left, right):
        if l_char != r_char or prefix == 4:
            break
        prefix += 1
    return jaro + 0.1 * prefix * (1 - jaro)


def _jaro_similarity(left: str, right: str) -> float:
    max_distance = max(len(left), len(right)) // 2 - 1
    left_matches = [False] * len(left)
    right_matches = [False] * len(right)

    matches = 0
    for i, l_char in enumerate(left):
        start = max(0, i - max_distance)
        end = min(i + max_distance + 1, len(right))
        for j in range(start, end):
            if right_matches[j]:
                continue
            if l_char != right[j]:
                continue
            left_matches[i] = True
            right_matches[j] = True
            matches += 1
            break

    if matches == 0:
        return 0.0

    transpositions = 0
    j_index = 0
    for i, match in enumerate(left_matches):
        if not match:
            continue
        while not right_matches[j_index]:
            j_index += 1
        if left[i] != right[j_index]:
            transpositions += 1
        j_index += 1

    transpositions //= 2
    return (
        matches / len(left)
        + matches / len(right)
        + (matches - transpositions) / matches
    ) / 3<|MERGE_RESOLUTION|>--- conflicted
+++ resolved
@@ -4,11 +4,11 @@
 from dataclasses import dataclass
 from datetime import datetime
 import math
-<<<<<<< HEAD
+
 from typing import Dict, Mapping, Optional, Protocol, Sequence, Tuple
-=======
+
 from typing import Dict, Iterable, Mapping, Optional, Sequence
->>>>>>> 1ebeb5f1
+
 from uuid import UUID
 
 from app.core.config import settings
@@ -21,8 +21,8 @@
     ConceptResolutionType,
 )
 from app.services.embeddings import EmbeddingBackend, build_embedding_backend
-<<<<<<< HEAD
-=======
+
+
 @dataclass
 class _MentionSignal:
     surface: str
@@ -39,7 +39,7 @@
     context_embedding: Optional[Sequence[float]]
 
 
->>>>>>> 1ebeb5f1
+
 @dataclass
 class _OntologyRecord:
     id: UUID
@@ -486,7 +486,7 @@
             uf.union(base, other)
 
     threshold = _SIMILARITY_THRESHOLDS[resolution_type]
-<<<<<<< HEAD
+
     borderline_window = _SIMILARITY_BORDERLINE_WINDOWS.get(resolution_type)
     pending_adjudications: list[tuple[_OntologyRecord, _OntologyRecord, float]] = []
     for idx, left in enumerate(records):
@@ -504,7 +504,7 @@
                 continue
             if score >= threshold:
                 uf.union(left.id, right.id)
-=======
+
     candidate_pairs = _generate_candidate_pairs(records)
     for left_id, right_id in candidate_pairs:
         if uf.find(left_id) == uf.find(right_id):
@@ -514,7 +514,7 @@
         score = _score_pair(left_record, right_record, embeddings)
         if score >= threshold:
             uf.union(left_id, right_id)
->>>>>>> 1ebeb5f1
+
 
     if pending_adjudications:
         for left, right, score in pending_adjudications:
