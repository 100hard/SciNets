--- conflicted
+++ resolved
@@ -17,10 +17,7 @@
     ConceptResolutionType,
 )
 from app.services.embeddings import EmbeddingBackend, build_embedding_backend
-<<<<<<< HEAD
-=======
-
->>>>>>> 2eb4e8bc
+
 @dataclass
 class _OntologyRecord:
     id: UUID
@@ -36,10 +33,7 @@
     fk_column: str
 
 
-<<<<<<< HEAD
-=======
-
->>>>>>> 2eb4e8bc
+
 @dataclass
 class _MergeDecision:
     canonical_id: UUID
@@ -593,10 +587,7 @@
                     id=member.id,
                     name=member.name,
                     score=score,
-<<<<<<< HEAD
-=======
-
->>>>>>> 2eb4e8bc
+
                 )
             )
             decisions.append(
@@ -610,10 +601,7 @@
                 )
             )
 
-<<<<<<< HEAD
-=======
-
->>>>>>> 2eb4e8bc
+
         merged_items.sort(key=lambda item: (-item.score, item.name.casefold()))
         merged_items_by_canonical[canonical_id] = merged_items
 
