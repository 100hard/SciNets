--- conflicted
+++ resolved
@@ -228,12 +228,9 @@
             if prepared:
                 flattened.append(prepared)
             continue
-<<<<<<< HEAD
         if isinstance(item, dict):
             queue.extend(item.values())
             continue
-=======
->>>>>>> ca2a973f
         if isinstance(item, (list, tuple, set)):
             text_items: list[str] = []
             other_items: list[Any] = []
@@ -247,22 +244,13 @@
                 prepared_items = [_prepare_text(value) for value in text_items]
                 prepared_items = [value for value in prepared_items if value]
                 if prepared_items:
-<<<<<<< HEAD
+
                     if all(len(value) <= 1 for value in prepared_items):
                         combined = _prepare_text("".join(prepared_items))
                         if combined:
                             flattened.append(combined)
                     else:
                         flattened.extend(prepared_items)
-=======
-                    long_items = [value for value in prepared_items if len(value) > 1]
-                    if len(long_items) <= 1:
-                        combined = _prepare_text("".join(prepared_items))
-                    else:
-                        combined = _prepare_text(" ".join(prepared_items))
-                    if combined:
-                        flattened.append(combined)
->>>>>>> ca2a973f
             queue.extend(other_items)
             continue
         prepared = _prepare_text(str(item))
@@ -272,7 +260,7 @@
     return flattened
 
 
-<<<<<<< HEAD
+
 def _normalise_alias_candidates(values: Sequence[Any]) -> list[str]:
     normalised: list[str] = []
     seen: set[str] = set()
@@ -288,9 +276,6 @@
             normalised.append(prepared)
     return normalised
 
-
-=======
->>>>>>> ca2a973f
 def _normalise_key(value: str) -> str:
     return _prepare_text(value).casefold()
 
@@ -740,10 +725,6 @@
             seen_aliases.add(key)
             deduped_alias_entries.append((alias_text, score))
         alias_map[canonical_id] = deduped_alias_entries
-<<<<<<< HEAD
-
-=======
->>>>>>> ca2a973f
         canonical_variants = {
             key: variant for key, (variant, _) in variant_scores.items()
         }
@@ -757,16 +738,9 @@
             )
             record = record_by_id[record_id]
             existing_aliases: Dict[str, str] = {}
-<<<<<<< HEAD
             for alias in _normalise_alias_candidates(record.aliases):
                 if len(alias) > 1:
                     existing_aliases.setdefault(alias.casefold(), alias)
-=======
-            for alias in record.aliases:
-                prepared = _prepare_text(alias)
-                if prepared and len(prepared) > 1:
-                    existing_aliases.setdefault(prepared.casefold(), prepared)
->>>>>>> ca2a973f
 
             combined_alias_map = dict(existing_aliases)
             for variant in other_variants:
@@ -845,7 +819,7 @@
     for canonical_id, alias_entries in computation.alias_map.items():
         seen: set[str] = set()
         for alias_text, score in alias_entries:
-<<<<<<< HEAD
+
             for prepared in _normalise_alias_candidates([alias_text]):
                 if len(prepared) <= 1:
                     continue
@@ -854,14 +828,6 @@
                     continue
                 seen.add(key)
                 records.append((resolution_type.value, canonical_id, prepared, score))
-=======
-            key = alias_text.casefold()
-
-            if not key or key in seen or len(alias_text) <= 1:
-                continue
-            seen.add(key)
-            records.append((resolution_type.value, canonical_id, alias_text, score))
->>>>>>> ca2a973f
     if records:
         await conn.executemany(
             """
