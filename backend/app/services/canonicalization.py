--- conflicted
+++ resolved
@@ -4,15 +4,13 @@
 from dataclasses import dataclass
 from datetime import datetime
 import math
-<<<<<<< HEAD
 from typing import Any, Dict, Iterable, Mapping, Optional, Sequence
-=======
 
 from typing import Dict, Mapping, Optional, Protocol, Sequence, Tuple
 
 from typing import Dict, Iterable, Mapping, Optional, Sequence
 
->>>>>>> cba56dd6
+
 from uuid import UUID
 
 from app.core.config import settings
@@ -25,9 +23,6 @@
     ConceptResolutionType,
 )
 from app.services.embeddings import EmbeddingBackend, build_embedding_backend
-<<<<<<< HEAD
-=======
-
 
 @dataclass
 class _MentionSignal:
@@ -46,7 +41,7 @@
 
 
 
->>>>>>> cba56dd6
+
 @dataclass
 class _OntologyRecord:
     id: UUID
@@ -62,7 +57,7 @@
     fk_column: str
 
 
-<<<<<<< HEAD
+
 @dataclass
 class _MergeDecision:
     canonical_id: UUID
@@ -84,7 +79,7 @@
     id_to_canonical: Dict[UUID, UUID]
     decisions: list[_MergeDecision]
     examples: list[CanonicalizationExample]
-=======
+
 @dataclass(frozen=True)
 class CanonicalizationAdjudicationRequest:
     resolution_type: ConceptResolutionType
@@ -108,7 +103,7 @@
         self, request: CanonicalizationAdjudicationRequest
     ) -> CanonicalizationAdjudicationResult:
         ...
->>>>>>> cba56dd6
+
 
 
 _TYPE_CONFIG: Dict[ConceptResolutionType, _TypeConfig] = {
