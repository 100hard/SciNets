--- conflicted
+++ resolved
@@ -15,17 +15,6 @@
 from urllib3.exceptions import HTTPError as Urllib3HTTPError
 
 from app.core.config import settings
-PDF_CONTENT_TYPES: Final[set[str]] = {"application/pdf"}
-MAX_FILE_SIZE_BYTES: Final[int] = 50 * 1024 * 1024  # 50 MB limit for MVP
-
-
-@dataclass
-class StorageUploadResult:
-    bucket: str
-    object_name: str
-    file_name: str
-    size: int
-    content_type: str
 
 
 PDF_CONTENT_TYPES: Final[set[str]] = {"application/pdf"}
@@ -42,6 +31,12 @@
 
 
 def get_minio_client() -> Minio:
+    endpoint = settings.minio_endpoint
+    # Minio SDK expects host:port without scheme
+    if endpoint.startswith("http://"):
+        endpoint = endpoint.replace("http://", "")
+    if endpoint.startswith("https://"):
+        endpoint = endpoint.replace("https://", "")
     endpoint, secure = _normalize_minio_endpoint(
         settings.minio_endpoint, settings.minio_secure
     )
@@ -49,11 +44,12 @@
         endpoint=endpoint,
         access_key=settings.minio_access_key,
         secret_key=settings.minio_secret_key,
+        secure=settings.minio_secure,
         secure=secure,
-<<<<<<< HEAD
     )
 
 
+def ensure_bucket_exists(bucket_name: str) -> None:
 async def ensure_bucket_exists(bucket_name: str) -> None:
     max_attempts = max(1, settings.minio_connect_max_attempts)
     initial_delay = max(settings.minio_connect_initial_delay_seconds, 0.1)
@@ -103,6 +99,9 @@
         raise ValueError("Uploaded file exceeds maximum allowed size")
 
     client = get_minio_client()
+    exists = client.bucket_exists(bucket_name)
+    if not exists:
+        client.make_bucket(bucket_name)
     bucket = settings.minio_bucket_papers
     object_name = _build_object_name(file.filename)
     file_name = Path(file.filename).name
@@ -124,87 +123,6 @@
         raise RuntimeError(f"Failed to store file in MinIO: {exc}") from exc
     finally:
         data_stream.close()
-        await file.close()
-
-    return StorageUploadResult(
-        bucket=bucket,
-        object_name=object_name,
-        file_name=file_name,
-        size=size,
-        content_type=content_type,
-    )
-
-
-def create_presigned_download_url(object_name: str, expires_in: int = 3600) -> str:
-    if expires_in <= 0:
-        raise ValueError("expires_in must be a positive integer")
-
-    client = get_minio_client()
-=======
-    )
-
-
-async def ensure_bucket_exists(
-    bucket_name: str, max_attempts: int = 5, initial_delay_seconds: float = 1.0
-) -> None:
-    last_connection_error: Exception | None = None
-
-    for attempt in range(1, max_attempts + 1):
-        client = get_minio_client()
-        try:
-            if not client.bucket_exists(bucket_name):
-                client.make_bucket(bucket_name)
-            return
-        except S3Error as exc:  # pragma: no cover - external dependency behaviour
-            raise RuntimeError(
-                f"Failed to ensure MinIO bucket '{bucket_name}' exists: {exc}"
-            ) from exc
-        except (Urllib3HTTPError, OSError) as exc:
-            last_connection_error = exc
-            if attempt < max_attempts:
-                await asyncio.sleep(initial_delay_seconds * attempt)
-            else:
-                break
-
-    if last_connection_error is not None:
-        raise RuntimeError(
-            "Unable to connect to MinIO after multiple attempts. "
-            "Check MINIO_ENDPOINT and network connectivity."
-        ) from last_connection_error
-
-
-async def upload_pdf_to_storage(file: UploadFile) -> StorageUploadResult:
-    if not file.filename:
-        raise ValueError("Uploaded file must include a filename")
-
-    if not _is_pdf(file):
-        raise ValueError("Only PDF uploads are supported")
-
-    data = await file.read()
-    size = len(data)
-    if size == 0:
-        raise ValueError("Uploaded file is empty")
-    if size > MAX_FILE_SIZE_BYTES:
-        raise ValueError("Uploaded file exceeds maximum allowed size")
-
-    client = get_minio_client()
-    bucket = settings.minio_bucket_papers
-    object_name = _build_object_name(file.filename)
-    file_name = Path(file.filename).name
-
-    content_type = _resolve_content_type(file)
-
-    try:
-        client.put_object(
-            bucket_name=bucket,
-            object_name=object_name,
-            data=io.BytesIO(data),
-            length=size,
-            content_type=content_type,
-        )
-    except S3Error as exc:  # pragma: no cover - external dependency behaviour
-        raise RuntimeError(f"Failed to store file in MinIO: {exc}") from exc
-    finally:
         await file.close()
 
     return StorageUploadResult(
@@ -269,107 +187,4 @@
     if not cleaned:
         raise ValueError("MinIO endpoint cannot be empty")
 
-    return cleaned, updated_secure
-
-
-async def upload_pdf_to_storage(file: UploadFile) -> StorageUploadResult:
-    if not file.filename:
-        raise ValueError("Uploaded file must include a filename")
-
-    if not _is_pdf(file):
-        raise ValueError("Only PDF uploads are supported")
-
-    data = await file.read()
-    size = len(data)
-    if size == 0:
-        raise ValueError("Uploaded file is empty")
-    if size > MAX_FILE_SIZE_BYTES:
-        raise ValueError("Uploaded file exceeds maximum allowed size")
-
-    client = get_minio_client()
-    bucket = settings.minio_bucket_papers
-    object_name = _build_object_name(file.filename)
-    file_name = Path(file.filename).name
-
-    content_type = _resolve_content_type(file)
-
-    try:
-        client.put_object(
-            bucket_name=bucket,
-            object_name=object_name,
-            data=io.BytesIO(data),
-            length=size,
-            content_type=content_type,
-        )
-    except S3Error as exc:  # pragma: no cover - external dependency behaviour
-        raise RuntimeError(f"Failed to store file in MinIO: {exc}") from exc
-    finally:
-        await file.close()
-
-    return StorageUploadResult(
-        bucket=bucket,
-        object_name=object_name,
-        file_name=file_name,
-        size=size,
-        content_type=content_type,
-    )
-
-
-def create_presigned_download_url(object_name: str, expires_in: int = 3600) -> str:
-    if expires_in <= 0:
-        raise ValueError("expires_in must be a positive integer")
-
-    client = get_minio_client()
->>>>>>> 829831e5
-    try:
-        return client.presigned_get_object(
-            bucket_name=settings.minio_bucket_papers,
-            object_name=object_name,
-            expires=timedelta(seconds=expires_in),
-        )
-    except S3Error as exc:  # pragma: no cover - external dependency behaviour
-        raise RuntimeError(f"Failed to generate download URL: {exc}") from exc
-
-
-def _is_pdf(file: UploadFile) -> bool:
-    content_type = (file.content_type or "").lower()
-    if content_type in PDF_CONTENT_TYPES:
-        return True
-    filename = (file.filename or "").lower()
-    return filename.endswith(".pdf")
-
-
-def _build_object_name(filename: str) -> str:
-    clean_name = Path(filename).name.replace(" ", "_")
-    unique_prefix = uuid4().hex
-    return f"{unique_prefix}/{clean_name}"
-
-
-def _resolve_content_type(file: UploadFile) -> str:
-    content_type = (file.content_type or "application/pdf").lower()
-    if content_type not in PDF_CONTENT_TYPES:
-        return "application/pdf"
-    return content_type
-<<<<<<< HEAD
-
-
-def _normalize_minio_endpoint(endpoint: str, secure: bool) -> tuple[str, bool]:
-    cleaned = endpoint.strip()
-    if not cleaned:
-        raise ValueError("MinIO endpoint cannot be empty")
-
-    updated_secure = secure
-    if "://" in cleaned:
-        parsed = urlparse(cleaned)
-        if parsed.scheme not in {"http", "https"}:
-            raise ValueError("MinIO endpoint must use http or https scheme")
-        updated_secure = parsed.scheme == "https"
-        cleaned = parsed.netloc or parsed.path
-
-    cleaned = cleaned.rstrip("/")
-    if not cleaned:
-        raise ValueError("MinIO endpoint cannot be empty")
-
-    return cleaned, updated_secure
-=======
->>>>>>> 829831e5
+    return cleaned, updated_secure