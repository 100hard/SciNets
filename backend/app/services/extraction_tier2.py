--- conflicted
+++ resolved
@@ -46,13 +46,7 @@
 
 class TransientLLMError(RuntimeError):
     """Raised when the LLM request fails with a retriable error."""
-<<<<<<< HEAD
-
-
-=======
-
-
->>>>>>> 92d31e1c
+
 class ParseLLMError(RuntimeError):
     """Raised when the LLM response cannot be parsed."""
 
@@ -82,7 +76,7 @@
     return []
 
 
-<<<<<<< HEAD
+
 def _truncate_for_log(value: str, limit: int = 500) -> str:
     if len(value) <= limit:
         return value
@@ -166,8 +160,7 @@
         return Tier2LLMPayload()
 
 
-=======
->>>>>>> 92d31e1c
+
 async def run_tier2_structurer(
     paper_id: UUID,
     *,
@@ -304,11 +297,11 @@
 ) -> Tier2LLMPayload:
     """Invoke the Tier-2 structuring LLM and return a validated payload."""
 
-<<<<<<< HEAD
+
     section_descriptor = _describe_sections(sections)
-=======
+
     section_descriptor = _format_section_ids(sections)
->>>>>>> 92d31e1c
+
     attempts = len(LLM_RETRY_DELAYS) + 1
     last_transient: TransientLLMError | None = None
 
@@ -520,17 +513,17 @@
         content = payload["choices"][0]["message"]["content"]
     except (KeyError, IndexError, TypeError) as exc:
         raise ParseLLMError("missing message content") from exc
-<<<<<<< HEAD
+
 
     if not isinstance(content, str) or not content.strip():
         raise ParseLLMError("empty response content")
 
-=======
+
 
     if not isinstance(content, str) or not content.strip():
         raise ParseLLMError("empty response content")
 
->>>>>>> 92d31e1c
+
     return content
 
 
