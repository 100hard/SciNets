from __future__ import annotations

import asyncio
import copy
import difflib
import json
import logging
import re
import string
from dataclasses import dataclass, asdict
from typing import TYPE_CHECKING, Any, Mapping, Optional, Sequence
from uuid import UUID

<<<<<<< HEAD
=======
<<<<<<< Updated upstream
>>>>>>> 3e54121d
try:  # pragma: no cover - optional dependency guard
    import httpx
except ImportError:  # pragma: no cover - optional dependency guard
    httpx = None  # type: ignore

try:  # pragma: no cover - optional dependency guard
    from jsonschema import Draft7Validator, ValidationError as JSONSchemaValidationError
except ImportError:  # pragma: no cover - optional dependency guard
    Draft7Validator = None  # type: ignore
    JSONSchemaValidationError = None  # type: ignore
<<<<<<< HEAD
=======
=======
>>>>>>> Stashed changes
>>>>>>> 3e54121d

from pydantic import ValidationError

if TYPE_CHECKING:
    import httpx
else:
    try:
        import httpx  # type: ignore[import]
    except ImportError:  # pragma: no cover - optional dependency
        httpx = None  # type: ignore[assignment]


from app.core.config import settings
from app.schemas.tier2 import (
    RELATION_GUESS_VALUES,
    TYPE_GUESS_VALUES,
    TripleExtractionResponse,
    TriplePayload,
)
from app.models.triple_candidate import TripleCandidateRecord
from app.services.triple_candidates import replace_triple_candidates


logger = logging.getLogger(__name__)

TIER_NAME = "tier2_llm_openie"
_DEFAULT_SYSTEM_PROMPT = settings.tier2_llm_system_prompt
DEFAULT_TRIPLE_CONFIDENCE = 0.55
DEFAULT_SCHEMA_SCORE = 1.0
MAX_LLM_ATTEMPTS = 2
METRIC_INFERENCE_CONF_PENALTY = 0.05
COMPARISON_GUIDANCE = (
    "Extract comparisons, ablations, and causal claims. Capture statements such as 'X improves Y', 'X vs. Y', 'with vs without', or reported gains/losses."
    " Infer implied metrics when terms like misclassification rate or error rate appear."
)

METRIC_SYNONYM_MAP: dict[str, dict[str, str]] = {
    "misclassification rate": {
        "normalized_metric": "Accuracy",
        "variant": "1 - error",
        "reason": "Misclassification rate implies complement of accuracy",
    },
    "error rate": {
        "normalized_metric": "Accuracy",
        "variant": "1 - error",
        "reason": "Error rate implies complement of accuracy",
    },
    "word error rate": {
        "normalized_metric": "WER",
        "variant": "WER",
        "reason": "Word error rate corresponds to WER metric",
    },
    "false positive rate": {
        "normalized_metric": "Specificity",
        "variant": "1 - FPR",
        "reason": "False positive rate implies specificity complement",
    },
}


TRIPLE_JSON_SCHEMA_TEMPLATE: dict[str, Any] = {
    "type": "object",
    "properties": {
        "triples": {
            "type": "array",
            "items": {
                "type": "object",
                "required": [
                    "subject",
                    "relation",
                    "object",
                    "evidence",
                    "subject_span",
                    "object_span",
                    "subject_type_guess",
                    "object_type_guess",
                    "relation_type_guess",
                ],
                "properties": {
                    "subject": {"type": "string", "minLength": 2, "maxLength": 120},
                    "relation": {"type": "string", "minLength": 2, "maxLength": 60},
                    "object": {"type": "string", "minLength": 1, "maxLength": 120},
                    "evidence": {"type": "string", "minLength": 10, "maxLength": 400},
                    "subject_span": {
                        "type": "array",
                        "items": {"type": "integer"},
                        "minItems": 2,
                        "maxItems": 2,
                    },
                    "object_span": {
                        "type": "array",
                        "items": {"type": "integer"},
                        "minItems": 2,
                        "maxItems": 2,
                    },
                    "subject_type_guess": {"type": "string", "enum": list(TYPE_GUESS_VALUES)},
                    "object_type_guess": {"type": "string", "enum": list(TYPE_GUESS_VALUES)},
                    "relation_type_guess": {
                        "type": "string",
                        "enum": list(RELATION_GUESS_VALUES),
                    },
                    "triple_conf": {
                        "type": "number",
                        "minimum": 0.0,
                        "maximum": 1.0,
                    },
                    "schema_match_score": {
                        "type": "number",
                        "minimum": 0.0,
                        "maximum": 1.0,
                    },
                    "section_id": {"type": "string"},
                    "chunk_id": {"type": "string"},
                },
                "additionalProperties": False,
            },
            "default": [],
        },
        "warnings": {"type": "array", "items": {"type": "string"}, "default": []},
        "discarded": {"type": "array", "items": {"type": "string"}, "default": []},
    },
    "required": ["triples"],
    "additionalProperties": False,
}


def _system_prompt() -> str:
    """Return the configured Tier-2 system prompt augmented with comparison guidance."""

    prompt = getattr(settings, "tier2_llm_system_prompt", None)
    if isinstance(prompt, str):
        stripped = prompt.strip()
        base_prompt = stripped if stripped else _DEFAULT_SYSTEM_PROMPT
    else:
        base_prompt = _DEFAULT_SYSTEM_PROMPT

    guidance = "\n".join(COMPARISON_GUIDANCE).strip()
    if not guidance:
        return base_prompt

    if not base_prompt:
        return guidance

    return f"{base_prompt.rstrip()}\n\n{guidance}"


def _build_triple_json_schema(max_triples: int) -> dict[str, Any]:
    schema = copy.deepcopy(TRIPLE_JSON_SCHEMA_TEMPLATE)
    schema["properties"]["triples"]["maxItems"] = max_triples
    return schema


def get_triple_json_schema() -> dict[str, Any]:
    """Return the triple JSON schema using the current settings."""

    return _build_triple_json_schema(settings.tier2_llm_max_triples)


TRIPLE_JSON_SCHEMA: dict[str, Any] = get_triple_json_schema()


@dataclass
class SectionContext:
    section_id: str
    section_hash: str | None
    title: str | None
    page_number: int | None
    sentences: list[tuple[int, str]]
    captions: list[str]
    chunk_id: str | None = None

    def formatted_text(self) -> str:
        lines: list[str] = []
        for idx, text in self.sentences:
            lines.append(f"[{idx}] {text}")
        for caption in self.captions:
            lines.append(f"[caption] {caption}")
        return "\n".join(lines)


@dataclass
class GuardrailStats:
    pronoun_resolved_subjects: int = 0
    pronoun_resolved_objects: int = 0
    low_info_subject_dropped: int = 0
    low_info_object_dropped: int = 0
    deduplicated_triples: int = 0
    span_clamped: int = 0
    span_fallback: int = 0
    fuzzy_matches: int = 0
    unmatched_evidence: int = 0
    metrics_inferred: int = 0

    def to_metadata(self) -> dict[str, int]:
        return asdict(self)

LOW_INFO_TERMS = frozenset(
    {
        "it",
        "its",
        "itself",
        "they",
        "them",
        "theirs",
        "themselves",
        "we",
        "us",
        "our",
        "ours",
        "ourselves",
        "this",
        "that",
        "these",
        "those",
        "this work",
        "that work",
        "our work",
        "the work",
        "the paper",
        "our paper",
        "the authors",
        "the method",
        "the model",
        "the approach",
        "the system",
        "the framework",
        "the technique",
        "the algorithm",
        "the pipeline",
        "the study",
        "our method",
        "our model",
        "our approach",
        "our system",
        "our framework",
        "our technique",
        "our algorithm",
        "this method",
        "this model",
        "this approach",
        "this system",
        "this framework",
        "this technique",
        "this algorithm",
        "that method",
        "that model",
        "that approach",
        "that system",
        "that framework",
        "their method",
        "their model",
        "their approach",
        "proposed method",
        "proposed model",
        "proposed approach",
        "the proposed method",
        "the proposed model",
        "the proposed approach",
    }
)
LOW_INFO_PREFIXES: tuple[str, ...] = (
    "this ",
    "that ",
    "these ",
    "those ",
    "our ",
    "their ",
    "its ",
    "the proposed ",
    "the presented ",
    "the aforementioned ",
    "such ",
)
LOW_INFO_BASE_TERMS = frozenset(
    {
        "method",
        "model",
        "approach",
        "system",
        "framework",
        "technique",
        "algorithm",
        "pipeline",
        "architecture",
        "study",
        "work",
    }
)
QUOTE_CHARS = "\"'\u2018\u2019\u201c\u201d"

MAX_ANTECEDENT_LOOKBACK = 5

ANTECEDENT_QUOTE_RE = re.compile(r'[\"\'\\u2018\\u2019\\u201c\\u201d]([^\"\'\\u2018\\u2019\\u201c\\u201d]{3,})[\"\'\\u2018\\u2019\\u201c\\u201d]')

ANTECEDENT_CAPITAL_RE = re.compile(r'([A-Z][A-Za-z0-9]*(?:[\s-][A-Z][A-Za-z0-9]*){0,4})')

CITATION_SUFFIX_PATTERNS: tuple[re.Pattern[str], ...] = (
    re.compile(r"\s*\[[^\]]+\]\s*$"),
    re.compile(
        r"\s*\((?:[^)]*\b(?:doi|arxiv|vol\.|volume|no\.|issue|pp\.|pages|proc\.|conf\.|phys\.|rev\.|lett\.|\d{4})[^)]*)\)\s*$",
        re.IGNORECASE,
    ),
    re.compile(
        r"(?:\b[A-Z][A-Za-z]{0,10}\.\s*){2,}(?:\b[A-Z][A-Za-z]{0,10}\.?)?(?:\s+\d{1,4}(?:[,;]\s*\d{1,6})*)?(?:\s*\(\d{4}\))?\s*$"
    ),
    re.compile(r"\b(?:vol|volume|no|issue)\.?\s*\d+(?:[,;]\s*\d+)?\s*$", re.IGNORECASE),
)

CITATION_ABBREVIATION_RE = re.compile(
    r"^(?:\b[A-Z][A-Za-z]{0,10}\.\s*){2,}(?:\b[A-Z][A-Za-z]{0,10}\.?)?(?:\s+\d{1,4}(?:[,;]\s*\d{1,6})*)?(?:\s*\(\d{4}\))?$"
)

CITATION_LOW_INFO_TOKENS = frozenset(
    {
        "acta",
        "adv",
        "conf",
        "ieee",
        "int",
        "j",
        "lett",
        "letters",
        "nat",
        "phys",
        "proc",
        "rev",
        "symp",
        "trans",
    }
)


def _normalize_whitespace(value: Optional[str]) -> str:
    if not value:
        return ""
    return re.sub(r"\s+", " ", value).strip()


def _normalize_graph_text(value: Optional[str]) -> str:
    return _normalize_whitespace(value)


def _strip_citation_fragments(value: Optional[str]) -> str:
    if not value:
        return ""
    stripped = value.strip()
    previous = None
    while previous != stripped:
        previous = stripped
        for pattern in CITATION_SUFFIX_PATTERNS:
            stripped = pattern.sub("", stripped)
        stripped = stripped.strip()
    stripped = _normalize_whitespace(stripped)
    if CITATION_ABBREVIATION_RE.match(stripped):
        return ""
    return stripped


GRAPH_PUNCTUATION = frozenset(set(string.punctuation) - {"-", "_", "/"})


def _graph_value_passes_quality(value: Optional[str]) -> bool:
    if not value:
        return False
    if _is_low_info_text(value):
        return False
    if not re.search(r"[A-Za-z]", value):
        return False

    tokens = re.findall(r"[A-Za-z]+", value)
    if not tokens:
        return False

    lowered_tokens = [token.lower() for token in tokens]
    if lowered_tokens and all(token in CITATION_LOW_INFO_TOKENS for token in lowered_tokens):
        return False

    letters = sum(len(token) for token in tokens)
    alnum_chars = sum(1 for char in value if char.isalnum())
    if alnum_chars == 0:
        return False
    if letters < max(2, int(alnum_chars * 0.35)):
        return False

    punctuation_heavy = sum(1 for char in value if char in GRAPH_PUNCTUATION)
    if letters <= punctuation_heavy:
        return False

    return True


METRIC_KEYWORDS = frozenset(
    {
        "accuracy",
        "f1",
        "f-score",
        "f score",
        "precision",
        "recall",
        "bleu",
        "bleu score",
        "rouge",
        "wer",
        "word error rate",
        "error rate",
        "error",
        "loss",
        "perplexity",
        "auc",
        "auroc",
        "auprc",
        "psnr",
        "ssim",
        "mse",
        "rmse",
        "mae",
        "map",
        "mean average precision",
        "dice",
        "iou",
        "exact match",
        "top-1",
        "top 1",
        "top-5",
        "top 5",
        "cer",
        "mrr",
        "hit@1",
        "hit@5",
    }
    | {synonym.lower() for synonym in METRIC_SYNONYM_MAP}
    | {info["normalized_metric"].lower() for info in METRIC_SYNONYM_MAP.values()}
    | {info["variant"].lower() for info in METRIC_SYNONYM_MAP.values()}
)

METRIC_VALUE_UNIT_RE = re.compile(
    r"(?:%|percent|percentage|points|score|db|dB|ms|s|sec|second|seconds|minute|minutes|hour|hours|fps|flops|params|parameters|samples|epochs|iterations)",
    re.IGNORECASE,
)

DATASET_TASK_BANNED_PREFIXES = (
    "we ",
    "our ",
    "this ",
    "that ",
    "these ",
    "those ",
)

DATASET_TASK_VERB_RE = re.compile(
    r"\b(observe|observed|observes|observing|achieve|achieved|achieves|achieving|report|reported|reports|reporting|propose|proposed|proposes|proposing|introduce|introduced|introduces|introducing|improve|improved|improves|improving|show|showed|shows|showing|demonstrate|demonstrated|demonstrates|demonstrating|evaluate|evaluated|evaluates|evaluating)\b",
    re.IGNORECASE,
)


def _graph_value_valid_for_type(value: str, entity_type: str) -> bool:
    if not _graph_value_passes_quality(value):
        return False

    normalized_type = (entity_type or "").strip().lower()
    if not normalized_type:
        return True

    if normalized_type == "metric":
        lowered = value.lower()
        has_keyword = any(keyword in lowered for keyword in METRIC_KEYWORDS)
        has_number = bool(re.search(r"\d", value))
        has_unit = bool(METRIC_VALUE_UNIT_RE.search(value))
        if not (has_keyword or (has_number and has_unit)):
            return False
    elif normalized_type in {"dataset", "task"}:
        lowered = value.lower().strip()
        if any(lowered.startswith(prefix) for prefix in DATASET_TASK_BANNED_PREFIXES):
            return False
        if DATASET_TASK_VERB_RE.search(lowered):
            return False

    return True


def _normalized_graph_key(value: str) -> str:
    normalized = _normalize_graph_text(value)
    return normalized.lower()


def _collect_sentence_indices(matches: Sequence[Mapping[str, Any]]) -> list[int]:
    indices: set[int] = set()
    for match in matches:
        index = match.get("sentence_index")
        if isinstance(index, int):
            indices.add(index)
    return sorted(indices)


def _extract_graph_entities(
    subject_text: str,
    subject_type: str,
    object_text: str,
    object_type: str,
) -> dict[str, Optional[dict[str, str]]]:
    subject_entry = _build_entity_entry(subject_text, subject_type, role="subject")
    object_entry = _build_entity_entry(object_text, object_type, role="object")

    entities: dict[str, Optional[dict[str, str]]] = {
        "subject": subject_entry,
        "object": object_entry,
    }

    for entry in (subject_entry, object_entry):
        if not entry:
            continue
        entity_key = entry.get("type")
        if entity_key:
            entities.setdefault(entity_key, {"text": entry.get("text"), "normalized": entry.get("normalized"), "type": entity_key, "role": entry.get("role")})

    return entities


GRAPH_DATASET_RELATIONS = {"EVALUATED_ON", "USES"}
GRAPH_METRIC_RELATIONS = {"MEASURES", "REPORTS"}
GRAPH_TASK_RELATIONS = {"PROPOSES"}

_TYPE_GUESS_NORMALIZATION: dict[str, str] = {
    "method": "method",
    "model": "model",
    "dataset": "dataset",
    "metric": "metric",
    "task": "task",
    "concept": "concept",
    "material": "material",
    "organism": "organism",
    "finding": "finding",
    "process": "process",
    "result": "finding",
    "outcome": "finding",
    "unknown": "concept",
}

_RELATION_GUESS_TO_RELATION: dict[str, str] = {
    "EVALUATED_ON": "evaluates_on",
    "USES": "uses",
    "MEASURES": "reports",
    "REPORTS": "reports",
    "PROPOSES": "proposes",
    "COMPARED_TO": "compares",
    "OUTPERFORMS": "outperforms",
    "CAUSES": "causes",
    "PART_OF": "part_of",
    "IS_A": "is_a",
    "ASSUMES": "assumes",
}


def _normalize_entity_type_guess(type_guess: str) -> str:
    normalized = (type_guess or "").strip().lower()
    return _TYPE_GUESS_NORMALIZATION.get(normalized, "concept")


def _build_entity_entry(value: str, type_guess: str, *, role: str) -> Optional[dict[str, str]]:
    normalized_type = _normalize_entity_type_guess(type_guess)
    if not value:
        return None
    cleaned_value = _strip_citation_fragments(value)
    normalized_value = _normalize_graph_text(cleaned_value)
    if not normalized_value:
        return None
    entry = {
        "type": normalized_type,
        "text": cleaned_value,
        "normalized": normalized_value.lower(),
        "role": role,
    }
    return entry


def _build_graph_metadata(
    entities: Mapping[str, Any],
    *,
    relation_type_guess: Optional[str],
    matches: Sequence[Mapping[str, Any]],
    evidence_text: str,
    section_id: Optional[str],
    triple_conf: float,
) -> dict[str, Any]:
    metadata: dict[str, Any] = {"entities": {}, "pairs": []}

    subject_entry = entities.get("subject")
    object_entry = entities.get("object")
    if not isinstance(subject_entry, Mapping) or not isinstance(object_entry, Mapping):
        return {}

    def _store_entity(entry: Mapping[str, Any]) -> None:
        entry_type = entry.get("type")
        if not entry_type:
            return
        normalized_value = entry.get("normalized")
        if not _graph_value_valid_for_type(normalized_value, str(entry_type)):
            return
        metadata["entities"].setdefault(
            entry_type,
            {k: entry[k] for k in ("text", "normalized", "type") if k in entry},
        )

    _store_entity(subject_entry)
    _store_entity(object_entry)

    normalized_guess = (relation_type_guess or "").strip().upper()
    relation = _RELATION_GUESS_TO_RELATION.get(normalized_guess)

    if relation is None:
        subject_type = str(subject_entry.get("type") or "")
        object_type = str(object_entry.get("type") or "")
        if subject_type == "method" and object_type == "dataset":
            relation = "evaluates_on"
        elif subject_type == "method" and object_type == "metric":
            relation = "reports"
        elif subject_type == "method" and object_type == "task":
            relation = "proposes"

    if relation is None:
        return {}

    if not _graph_value_valid_for_type(
        subject_entry.get("normalized"), str(subject_entry.get("type"))
    ):
        return {}
    if not _graph_value_valid_for_type(
        object_entry.get("normalized"), str(object_entry.get("type"))
    ):
        return {}

    sentence_indices = _collect_sentence_indices(matches)
    confidence = max(0.0, min(1.0, float(triple_conf))) if triple_conf is not None else None

    def _build_endpoint(entry: Mapping[str, Any]) -> dict[str, Any]:
        payload = {
            "type": entry.get("type"),
            "text": entry.get("text"),
            "normalized": entry.get("normalized"),
        }
        return {key: value for key, value in payload.items() if value}

    pair_payload: dict[str, Any] = {
        "source": _build_endpoint(subject_entry),
        "target": _build_endpoint(object_entry),
        "relation": relation,
        "confidence": confidence,
        "section_id": section_id,
        "sentence_indices": sentence_indices,
        "evidence": evidence_text,
        "provenance": "tier2_triple",
    }

    metadata["pairs"].append(pair_payload)
    return metadata


def _normalize_key_text(value: Optional[str]) -> str:
    if not value:
        return ""
    return _normalize_whitespace(value).lower()


def _strip_outer_quotes(value: Optional[str]) -> str:
    if not value:
        return ""
    stripped = value.strip()
    while len(stripped) >= 2 and stripped[0] in QUOTE_CHARS and stripped[-1] in QUOTE_CHARS:
        stripped = stripped[1:-1].strip()
    return stripped


def _is_low_info_text(value: str) -> bool:
    normalized = _normalize_key_text(value)
    if not normalized:
        return True
    if normalized in LOW_INFO_TERMS:
        return True
    if normalized in LOW_INFO_BASE_TERMS:
        return True
    for prefix in LOW_INFO_PREFIXES:
        if normalized.startswith(prefix):
            remainder = normalized[len(prefix):].strip()
            if not remainder or remainder in LOW_INFO_BASE_TERMS:
                return True
    return False


def _find_context_by_id(
    contexts: Sequence[SectionContext],
    section_id: Optional[str],
    *,
    chunk_id: Optional[str] = None,
) -> Optional[SectionContext]:
    if section_id:
        for context in contexts:
            if context.section_id == section_id and (
                chunk_id is None or context.chunk_id == chunk_id
            ):
                return context
    if chunk_id:
        for context in contexts:
            if context.chunk_id == chunk_id:
                return context
    return None


def _extract_antecedent_from_sentence(sentence: str) -> Optional[str]:
    if not sentence:
        return None
    for quoted in reversed(ANTECEDENT_QUOTE_RE.findall(sentence)):
        candidate = _normalize_whitespace(quoted)
        if candidate and not _is_low_info_text(candidate):
            return candidate
    for match in reversed(ANTECEDENT_CAPITAL_RE.findall(sentence)):
        candidate = _normalize_whitespace(match)
        if candidate and not _is_low_info_text(candidate):
            return candidate
    tokens = [token for token in re.findall(r"[A-Za-z0-9\-]+", sentence) if token]
    if tokens:
        tail = _normalize_whitespace(" ".join(tokens[-3:]))
        if tail and not _is_low_info_text(tail):
            return tail
    return None


def _find_antecedent(
    matches: Sequence[dict[str, Any]],
    contexts: Sequence[SectionContext],
) -> Optional[str]:
    for match in matches:
        section_id = match.get("section_id")
        context = _find_context_by_id(
            contexts,
            section_id,
            chunk_id=match.get("chunk_id"),
        )
        if context is None:
            continue
        sentence_index = match.get("sentence_index")
        if sentence_index is None:
            continue
        looked = 0
        for idx, text in reversed(context.sentences):
            if idx > sentence_index:
                continue
            if idx == sentence_index:
                continue
            candidate = _extract_antecedent_from_sentence(text)
            if candidate:
                return candidate
            looked += 1
            if looked >= MAX_ANTECEDENT_LOOKBACK:
                break
    return None


def _resolve_low_info_term(
    value: str,
    matches: Sequence[dict[str, Any]],
    contexts: Sequence[SectionContext],
) -> tuple[str, bool, bool]:
    cleaned = _normalize_whitespace(_strip_outer_quotes(value))
    if not cleaned:
        return "", False, False
    if not _is_low_info_text(cleaned):
        return cleaned, False, True
    antecedent = _find_antecedent(matches, contexts)
    if antecedent:
        return antecedent, True, True
    return cleaned, False, False


def _sanitize_span(
    span: Optional[Sequence[int]],
    evidence: str,
    fallback_text: str,
    *,
    match_length: Optional[int] = None,
    stats: Optional[GuardrailStats] = None,
) -> list[int]:
    evidence_text = evidence or ""
    evidence_length = len(evidence_text)
    adjusted = False
    fallback_used = False

    start = 0
    end = 0
    original_start: Optional[int] = None
    original_end: Optional[int] = None

    if span and len(span) >= 2:
        try:
            start = int(span[0])
            end = int(span[1])
            original_start = start
            original_end = end
        except (TypeError, ValueError):
            start = 0
            end = 0

    if end < start:
        start, end = end, start
        adjusted = True

    if start < 0:
        start = 0
        adjusted = True
    if end < 0:
        end = 0
        adjusted = True

    if start > evidence_length:
        start = evidence_length
        adjusted = True
    if end > evidence_length:
        end = evidence_length
        adjusted = True

    if end <= start:
        fallback = _normalize_whitespace(fallback_text)
        if fallback:
            lowered_evidence = evidence_text.lower()
            lowered_fallback = fallback.lower()
            position = lowered_evidence.find(lowered_fallback)
            if position != -1:
                start = position
                end = min(evidence_length, position + len(fallback))
            else:
                end = min(evidence_length, start + len(fallback))
        else:
            end = min(evidence_length, start + 1)
        fallback_used = True
        adjusted = True

    if match_length is not None and match_length >= 0:
        if start > match_length:
            start = max(0, match_length - 1)
            adjusted = True
        if end > match_length:
            end = match_length
            adjusted = True

    if stats:
        if adjusted and (original_start is not None or original_end is not None):
            stats.span_clamped += 1
        if fallback_used:
            stats.span_fallback += 1

    return [start, end]


def _make_dedupe_key(
    subject: str,
    relation: str,
    object_text: str,
    evidence: str,
    section_id: Optional[str],
    chunk_id: Optional[str],
) -> str:
    parts = (
        _normalize_key_text(subject),
        _normalize_key_text(relation),
        _normalize_key_text(object_text),
        _normalize_key_text(evidence),
        (section_id or "").lower(),
        (chunk_id or "").lower(),
    )
    return "|".join(parts)


class Tier2ValidationError(RuntimeError):
    """Raised when Tier-2 returns an invalid payload or cannot execute."""



    def formatted_text(self) -> str:
        lines: list[str] = []
        for idx, text in self.sentences:
            lines.append(f"[{idx}] {text}")
        for caption in self.captions:
            lines.append(f"[caption] {caption}")
        return "\n".join(lines)



async def run_tier2_structurer(
    paper_id: UUID,
    *,
    base_summary: Optional[dict[str, Any]],
) -> dict[str, Any]:
    if base_summary is None:
        raise Tier2ValidationError("Tier-2 requires Tier-1 summary data")

    sections_raw = base_summary.get("sections")
    if not sections_raw:
        raise Tier2ValidationError("Tier-2 requires Tier-1 sections with sentence spans")

    contexts = _prepare_section_contexts(sections_raw)
    if not contexts:
        logger.info("[tier2] no suitable sections found for LLM extraction")
        return _augment_summary(
            base_summary,
            [],
            TripleExtractionResponse(),
            raw_responses=None,
            stats=GuardrailStats(),
        )

    guard_stats = GuardrailStats()
    seen_keys: set[str] = set()
    all_candidates: list[dict[str, Any]] = []
    all_persistence: list[TripleCandidateRecord] = []
    raw_responses: dict[str, Optional[str]] = {}
    payloads: list[TripleExtractionResponse] = []

    extraction_passes = [
        ("primary", _build_messages(contexts, mode="primary"), True, "primary extraction"),
        ("comparison", _build_messages(contexts, mode="comparison"), False, "comparison extraction"),
    ]

    for pass_label, messages, required, failure_reason in extraction_passes:
        try:
            validated, raw_json = await _request_llm_payload(
                paper_id,
                messages,
                required=required,
                failure_reason=failure_reason,
            )
        except Tier2ValidationError as exc:
            return _mark_needs_review(base_summary, contexts, exc)

        if not validated:
            continue

        payloads.append(validated)
        raw_responses[pass_label] = raw_json

        candidate_entries, persistence_payload, guard_stats, seen_keys = _build_candidates(
            validated,
            contexts,
            paper_id,
            stats=guard_stats,
            seen_keys=seen_keys,
            pass_label=pass_label,
        )
        all_candidates.extend(candidate_entries)
        all_persistence.extend(persistence_payload)

    merged_payload = (
        _merge_payloads(payloads) if payloads else TripleExtractionResponse()
    )

    summary = _augment_summary(
        base_summary,
        all_candidates,
        merged_payload,
        raw_responses=raw_responses if raw_responses else None,
        stats=guard_stats,
    )

    try:
        await replace_triple_candidates(paper_id, all_persistence)
    except Exception as exc:  # pragma: no cover - persistence failure should be surfaced but not fatal
        logger.error(
            "[tier2] failed to persist triple candidates for paper %s: %s",
            paper_id,
            exc,
        )
        metadata = summary.setdefault("metadata", {})
        tier2_meta = metadata.setdefault("tier2", {})
        tier2_meta["persistence_error"] = str(exc)

    return summary


def _mark_needs_review(
    base_summary: dict[str, Any],
    contexts: Sequence[SectionContext],
    error: Exception,
) -> dict[str, Any]:
    summary = copy.deepcopy(base_summary)
    metadata = summary.setdefault("metadata", {})
    metadata["tier2"] = {
        "tier": TIER_NAME,
        "status": "needs_review",
        "error": str(error),
    }
    entry = {
        "tier": TIER_NAME,
        "reason": str(error),
        "section_ids": [context.section_id for context in contexts],
    }
    summary.setdefault("needs_review", []).append(entry)
    return summary




def _merge_payloads(payloads: Sequence[TripleExtractionResponse]) -> TripleExtractionResponse:
    merged_triples: list[TriplePayload] = []
    warnings: list[str] = []
    discarded: list[str] = []
    seen_warnings: set[str] = set()
    seen_discarded: set[str] = set()

    for payload in payloads:
        merged_triples.extend(payload.triples)

        for warning in payload.warnings or []:
            normalized = warning.strip()
            key = normalized.lower() if normalized else warning
            if key in seen_warnings:
                continue
            seen_warnings.add(key)
            warnings.append(warning)

        for item in payload.discarded or []:
            normalized = item.strip()
            key = normalized.lower() if normalized else item
            if key in seen_discarded:
                continue
            seen_discarded.add(key)
            discarded.append(item)

    return TripleExtractionResponse(
        triples=list(merged_triples),
        warnings=warnings,
        discarded=discarded,
    )


async def _request_llm_payload(
    paper_id: UUID,
    messages: Sequence[dict[str, str]],
    *,
    required: bool,
    failure_reason: str,
) -> tuple[Optional[TripleExtractionResponse], Optional[str]]:
    attempts = 0
    last_error: Optional[Exception] = None
    pending_messages: Sequence[dict[str, str]] = list(messages)
    temperature_override: Optional[float] = None
    repair_context: Optional[RepairContext] = None

    while attempts < MAX_LLM_ATTEMPTS:
        attempts += 1
        parsed_payload: Optional[dict[str, Any]] = None
        try:
            raw_content = await _invoke_llm(
                pending_messages, temperature=temperature_override
            )
            candidate_payload = _parse_json(raw_content)
            if repair_context:
                candidate_payload = _apply_repair_patch(repair_context, candidate_payload)
                repair_context = None
                pending_messages = list(messages)
                temperature_override = None

            parsed_payload = candidate_payload
            validated = validate_triples(candidate_payload)
            final_json = json.dumps(candidate_payload, ensure_ascii=False)
            return validated, final_json
        except TripleSchemaError as exc:
            last_error = exc
            logger.warning(
                "[tier2] %s attempt %s schema repair needed for paper %s: %s",
                failure_reason,
                attempts,
                paper_id,
                exc,
            )
            if attempts >= MAX_LLM_ATTEMPTS:
                break
            if parsed_payload is None:
                raise
            try:
                pending_messages, repair_context, temperature_override = _build_repair_messages(
                    parsed_payload, exc.issues
                )
            except Tier2ValidationError as repair_exc:
                last_error = repair_exc
                break
            continue
        except Tier2ValidationError as exc:
            last_error = exc
            logger.warning(
                "[tier2] %s attempt %s failed for paper %s: %s",
                failure_reason,
                attempts,
                paper_id,
                exc,
            )
            if attempts >= MAX_LLM_ATTEMPTS:
                break
            pending_messages = list(messages)
            temperature_override = None
            repair_context = None

    if required:
        raise last_error or Tier2ValidationError(
            "Tier-2 validation failed without exception"
        )
    return None, None


def _prepare_section_contexts(sections: Sequence[dict[str, Any]]) -> list[SectionContext]:
    chunk_limit = max(1, settings.tier2_llm_max_sections or 1)
    raw_budget = (
        settings.tier2_llm_section_chunk_chars
        or settings.tier2_llm_max_section_chars
        or 2000
    )
    chunk_budget = max(120, raw_budget)
    chunk_overlap = max(0, settings.tier2_llm_section_chunk_overlap_sentences or 0)
    max_chunks_per_section = max(
        1, settings.tier2_llm_max_chunks_per_section or 1
    )

    def _section_sort_key(section: dict[str, Any]) -> tuple[int, int]:
        page = section.get("page_number")
        char_start = section.get("char_start")
        page_rank = int(page) if isinstance(page, int) else 1_000_000
        char_rank = int(char_start) if isinstance(char_start, int) else 1_000_000
        return page_rank, char_rank

    ordered = sorted(sections, key=_section_sort_key)
    contexts: list[SectionContext] = []

    for section in ordered:
        if len(contexts) >= chunk_limit:
            break
        section_id = str(section.get("section_id") or "").strip()
        if not section_id:
            continue
        section_hash = str(section.get("section_hash") or "")
        title = section.get("title")
        page_number = section.get("page_number") if isinstance(section.get("page_number"), int) else None
        sentences_payload = section.get("sentence_spans") or []
        if not isinstance(sentences_payload, list):
            continue
        sentences: list[tuple[int, str]] = []
        for sentence_index, sentence in enumerate(sentences_payload):
            if not isinstance(sentence, dict):
                continue
            raw_text = sentence.get("text")
            if not isinstance(raw_text, str):
                continue
            text = raw_text.strip()
            if not text:
                continue
            sentences.append((sentence_index, text))
        if not sentences:
            continue
        captions_raw = section.get("captions") or []
        captions = [
            str(caption.get("text") or "").strip()
            for caption in captions_raw
            if isinstance(caption, dict) and caption.get("text")
        ]
        start_index = 0
        chunk_index = 0
        total_sentences = len(sentences)
        while (
            start_index < total_sentences
            and chunk_index < max_chunks_per_section
            and len(contexts) < chunk_limit
        ):
            idx = start_index
            chunk_sentences: list[tuple[int, str]] = []
            running_chars = 0
            while idx < total_sentences:
                sentence_entry = sentences[idx]
                formatted = f"[{sentence_entry[0]}] {sentence_entry[1]}"
                addition = len(formatted) + 1
                if chunk_sentences and running_chars + addition > chunk_budget:
                    break
                chunk_sentences.append(sentence_entry)
                running_chars += addition
                idx += 1
                if running_chars >= chunk_budget:
                    break

            if not chunk_sentences:
                break

            chunk_index += 1
            chunk_id = f"{section_id}#chunk-{chunk_index:02d}"
            contexts.append(
                SectionContext(
                    section_id=section_id,
                    section_hash=section_hash,
                    title=title,
                    page_number=page_number,
                    sentences=chunk_sentences,
                    captions=captions,
                    chunk_id=chunk_id,
                )
            )

            if len(contexts) >= chunk_limit or idx >= total_sentences:
                break

            next_start = max(idx - chunk_overlap, 0)
            if next_start <= start_index:
                next_start = idx
            start_index = next_start

    return contexts


def _build_messages(contexts: Sequence[SectionContext], *, mode: str = "primary") -> list[dict[str, str]]:
    type_vocab = ", ".join(TYPE_GUESS_VALUES)
    relation_vocab = ", ".join(RELATION_GUESS_VALUES)
    guidance = (
        "Analyse the provided paper snippets. Extract factual triples and only emit entries "
        "that are explicitly supported."
    )
    evidence_hint = (
        "For each triple, provide subject/object spans (character offsets) within the evidence sentence "
        "and include section_id if known."
    )
    output_hint = (
        "Type guesses must use the provided vocabularies. If none apply, use 'Unknown'."
    )

    content_lines = [
        guidance,
        evidence_hint,
        output_hint,
        f"Subject/Object type guesses: {type_vocab}.",
        f"Relation type guesses: {relation_vocab}.",
        "Return JSON only, matching the provided schema.",
        "",
    ]
    if mode == "comparison":
        content_lines.insert(0, COMPARISON_GUIDANCE)

    for idx, context in enumerate(contexts, start=1):
        header_parts = [f"Section {idx}", f"section_id={context.section_id}"]
        if context.title:
            header_parts.append(f"title={context.title}")
        if context.page_number is not None:
            header_parts.append(f"page={context.page_number}")
        if context.section_hash:
            header_parts.append(f"hash={context.section_hash}")
        if context.chunk_id:
            header_parts.append(f"chunk={context.chunk_id}")
        content_lines.append(" | ".join(header_parts))
        content_lines.append("---")
        content_lines.append(context.formatted_text())
        content_lines.append("")

    user_message = "\n".join(line for line in content_lines if line is not None)
    return [
        {"role": "system", "content": _system_prompt()},
        {"role": "user", "content": user_message},
    ]



def _infer_metric_from_evidence(
    object_text: str,
    evidence_text: str,
) -> Optional[dict[str, str]]:
    combined = f"{object_text} {evidence_text}".lower()
    for synonym, info in METRIC_SYNONYM_MAP.items():
        if synonym in combined:
            return {
                "normalized_metric": info["normalized_metric"],
                "variant": info["variant"],
                "reason": info["reason"],
            }
    return None


def _build_candidates(
    payload: TripleExtractionResponse,
    contexts: Sequence[SectionContext],
    paper_id: UUID,
    *,
    stats: Optional[GuardrailStats] = None,
    seen_keys: Optional[set[str]] = None,
    pass_label: str = "primary",
) -> tuple[list[dict[str, Any]], list[TripleCandidateRecord], GuardrailStats, set[str]]:
    stats = stats or GuardrailStats()
    candidates: list[dict[str, Any]] = []
    persistence_payload: list[TripleCandidateRecord] = []
    seen_keys = set(seen_keys or set())

    for index, triple in enumerate(payload.triples, start=1):
        evidence_text = (triple.evidence or "").strip()
        if not evidence_text:
            logger.debug(
                "[tier2] skipping triple %s for paper %s due to empty evidence",
                index,
                paper_id,
            )
            continue

        matches = _match_evidence(evidence_text, contexts, stats=stats)
        if not matches:
            stats.unmatched_evidence += 1
        candidate_section_id = triple.section_id or (matches[0]["section_id"] if matches else None)
        candidate_chunk_id = triple.chunk_id or (matches[0].get("chunk_id") if matches else None)
        primary_match_length = (
            matches[0]["end"] - matches[0]["start"] if matches else None
        )

        subject_text, subject_resolved, subject_valid = _resolve_low_info_term(
            triple.subject,
            matches,
            contexts,
        )
        if subject_resolved:
            stats.pronoun_resolved_subjects += 1
        elif not subject_valid:
            stats.low_info_subject_dropped += 1
            logger.debug(
                "[tier2] dropping triple %s for paper %s due to unresolved subject '%s'",
                index,
                paper_id,
                triple.subject,
            )
            continue

        object_text, object_resolved, object_valid = _resolve_low_info_term(
            triple.object,
            matches,
            contexts,
        )
        if object_resolved:
            stats.pronoun_resolved_objects += 1
        elif not object_valid:
            stats.low_info_object_dropped += 1
            logger.debug(
                "[tier2] dropping triple %s for paper %s due to unresolved object '%s'",
                index,
                paper_id,
                triple.object,
            )
            continue

        relation_text = _normalize_whitespace(triple.relation)
        if not relation_text:
            logger.debug(
                "[tier2] dropping triple %s for paper %s due to empty relation",
                index,
                paper_id,
            )
            continue

        subject_span = _sanitize_span(
            triple.subject_span,
            evidence_text,
            subject_text,
            match_length=primary_match_length,
            stats=stats,
        )
        object_span = _sanitize_span(
            triple.object_span,
            evidence_text,
            object_text,
            match_length=primary_match_length,
            stats=stats,
        )

        dedupe_key = _make_dedupe_key(
            subject_text,
            relation_text,
            object_text,
            evidence_text,
            candidate_section_id,
            candidate_chunk_id,
        )
        if dedupe_key in seen_keys:
            stats.deduplicated_triples += 1
            logger.debug(
                "[tier2] deduped triple %s for paper %s (subject=%s, relation=%s, object=%s)",
                index,
                paper_id,
                subject_text,
                relation_text,
                object_text,
            )
            continue
        seen_keys.add(dedupe_key)

        triple_conf = _coerce_float(triple.triple_conf, DEFAULT_TRIPLE_CONFIDENCE)
        schema_score = _coerce_float(triple.schema_match_score, DEFAULT_SCHEMA_SCORE)

        metric_inference = _infer_metric_from_evidence(object_text, evidence_text)
        if metric_inference:
            stats.metrics_inferred += 1
            triple_conf = round(max(0.0, triple_conf - METRIC_INFERENCE_CONF_PENALTY), 4)

        candidate: dict[str, Any] = {
            "candidate_id": f"{TIER_NAME}_{index:03d}",
            "tier": TIER_NAME,
            "subject": subject_text,
            "relation": relation_text,
            "object": object_text,
            "subject_span": subject_span,
            "object_span": object_span,
            "subject_type_guess": triple.subject_type_guess,
            "relation_type_guess": triple.relation_type_guess,
            "object_type_guess": triple.object_type_guess,
            "triple_conf": triple_conf,
            "schema_match_score": schema_score,
            "evidence": evidence_text,
            "evidence_spans": matches,
        }
        if metric_inference:
            candidate["metric_inference"] = {**metric_inference, "confidence_penalty": METRIC_INFERENCE_CONF_PENALTY}

        if candidate_section_id:
            candidate["section_id"] = candidate_section_id
        if candidate_chunk_id:
            candidate["chunk_id"] = candidate_chunk_id
        if pass_label:
            candidate["pass"] = pass_label

        graph_entities = _extract_graph_entities(
            subject_text,
            triple.subject_type_guess,
            object_text,
            triple.object_type_guess,
        )
        graph_metadata = _build_graph_metadata(
            graph_entities,
            relation_type_guess=triple.relation_type_guess,
            matches=matches,
            evidence_text=evidence_text,
            section_id=candidate_section_id,
            triple_conf=triple_conf,
        )
        if graph_metadata:
            candidate["graph_metadata"] = graph_metadata

        candidates.append(candidate)

        record_metadata: dict[str, Any] = {}
        if isinstance(graph_metadata, Mapping):
            record_metadata = dict(graph_metadata)

        persistence_payload.append(
            TripleCandidateRecord(
                paper_id=paper_id,
                section_id=candidate_section_id,
                subject=str(subject_text),
                relation=str(relation_text),
                object=str(object_text),
                subject_span=subject_span,
                object_span=object_span,
                subject_type_guess=triple.subject_type_guess,
                relation_type_guess=triple.relation_type_guess,
                object_type_guess=triple.object_type_guess,
                evidence=str(evidence_text),
                triple_conf=triple_conf,
                schema_match_score=schema_score,
                tier=TIER_NAME,
                graph_metadata=record_metadata,
            )
        )

    return candidates, persistence_payload, stats, seen_keys



def _match_evidence(
    evidence: str,
    contexts: Sequence[SectionContext],
    *,
    stats: Optional[GuardrailStats] = None,
) -> list[dict[str, Any]]:
    cleaned = _normalize_whitespace(evidence)
    if not cleaned:
        return []
    lowered_clean = cleaned.lower()
    matches: list[dict[str, Any]] = []

    for context in contexts:
        for sentence_index, sentence in context.sentences:
            lowered_sentence = sentence.lower()
            start = lowered_sentence.find(lowered_clean)
            end: Optional[int] = None
            fuzzy_used = False

            if start == -1:
                matcher = difflib.SequenceMatcher(None, lowered_sentence, lowered_clean)
                block = matcher.find_longest_match(0, len(lowered_sentence), 0, len(lowered_clean))
                ratio = matcher.ratio()
                if block.size >= max(5, int(len(lowered_clean) * 0.6)) and ratio >= 0.75:
                    start = block.a
                    end = start + block.size
                    fuzzy_used = True
                else:
                    continue

            if end is None:
                end = start + len(cleaned)

            matches.append(
                {
                    "section_id": context.section_id,
                    "chunk_id": context.chunk_id,
                    "sentence_index": sentence_index,
                    "start": start,
                    "end": end,
                }
            )
            if fuzzy_used and stats:
                stats.fuzzy_matches += 1
    return matches



def _augment_summary(
    base_summary: dict[str, Any],
    candidates: Sequence[dict[str, Any]],
    payload: TripleExtractionResponse,
    *,
    raw_responses: Optional[dict[str, Optional[str]]] = None,
    stats: Optional[GuardrailStats] = None,
) -> dict[str, Any]:
    summary = copy.deepcopy(base_summary)
    tiers = set(summary.get("tiers") or [])
    tiers.add(1)
    tiers.add(2)
    summary["tiers"] = sorted(tiers)

    summary["triple_candidates"] = list(candidates)

    metadata = summary.setdefault("metadata", {})
    tier2_meta = {
        "tier": TIER_NAME,
        "triple_count": len(candidates),
    }
    if payload.warnings:
        tier2_meta["warnings"] = list(payload.warnings)
    if payload.discarded:
        tier2_meta["discarded"] = list(payload.discarded)
    if raw_responses:
        tier2_meta["raw_responses"] = {key: value for key, value in raw_responses.items() if value is not None}
    if stats is not None:
        tier2_meta["guardrails"] = stats.to_metadata()
    metadata["tier2"] = tier2_meta

    return summary


def _coerce_float(candidate: Optional[float], default: float) -> float:
    try:
        if candidate is None:
            raise ValueError
        value = float(candidate)
    except (TypeError, ValueError):
        value = default
    return round(max(0.0, min(1.0, value)), 4)


def _parse_json(raw: str) -> dict[str, Any]:
    try:
        return json.loads(raw)
    except json.JSONDecodeError as exc:
        raise Tier2ValidationError(f"Tier-2 LLM returned invalid JSON: {exc}") from exc


def _normalize_span_for_validation(span: Any) -> list[int]:
    if not isinstance(span, Sequence):
        return []

    normalized: list[int] = []
    for value in span:
        try:
            normalized.append(int(value))
        except (TypeError, ValueError):
            continue
        if len(normalized) >= 2:
            break

    if len(normalized) == 1:
        normalized.append(normalized[0])

    if len(normalized) >= 2:
        return normalized[:2]

    return []


def _prepare_payload_for_validation(payload: dict[str, Any]) -> dict[str, Any]:
    prepared = copy.deepcopy(payload)
    triples = prepared.get("triples")
    if isinstance(triples, list):
        for triple in triples:
            if not isinstance(triple, dict):
                continue
            for key in ("subject_span", "object_span"):
                span = triple.get(key)
                normalized = _normalize_span_for_validation(span)
                triple[key] = normalized if normalized else [0, 0]
    return prepared


@dataclass
class TripleSchemaIssue:
    index: Optional[int]
    field: Optional[str]
    message: str
    validator: Optional[str] = None
    constraint: Optional[Any] = None


class TripleSchemaError(Tier2ValidationError):
    """Raised when triple JSON schema validation fails for specific entries."""

    def __init__(self, issues: Sequence[TripleSchemaIssue]):
        self.issues = list(issues)
        summary = "; ".join(
            f"index={issue.index}, field={issue.field}, error={issue.message}"
            for issue in self.issues
        )
        super().__init__(
            "Tier-2 payload failed triple JSON schema validation: " + summary
        )


@dataclass
class RepairContext:
    base_payload: dict[str, Any]
    target_indexes: list[int]
    issues: list[TripleSchemaIssue]


def _jsonschema_validator() -> Draft7Validator:
    if Draft7Validator is None:  # pragma: no cover - optional dependency guard
        raise Tier2ValidationError(
            "jsonschema is required for Tier-2 validation but is not installed"
        )
    schema = get_triple_json_schema()
    return Draft7Validator(schema)


def _coerce_triple_text(value: Any) -> str:
    return _normalize_whitespace(str(value or ""))


def _summarize_jsonschema_errors(
    errors: Sequence[JSONSchemaValidationError],
) -> list[TripleSchemaIssue]:
    issues: list[TripleSchemaIssue] = []
    for error in errors:
        index: Optional[int] = None
        field: Optional[str] = None
        path = list(error.absolute_path)
        if path and path[0] == "triples":
            if len(path) >= 2 and isinstance(path[1], int):
                index = int(path[1])
            if len(path) >= 3:
                field = str(path[2])
        issues.append(
            TripleSchemaIssue(
                index=index,
                field=field,
                message=error.message,
                validator=getattr(error, "validator", None),
                constraint=getattr(error, "validator_value", None),
            )
        )
    return issues


def validate_triples(payload: dict[str, Any]) -> TripleExtractionResponse:
    """Validate a raw LLM payload against the triple schema and sanitize text fields."""

    validator = _jsonschema_validator()
    schema_errors = sorted(validator.iter_errors(payload), key=lambda err: err.path)
    if schema_errors:
        issues = _summarize_jsonschema_errors(schema_errors)
        if any(issue.index is None for issue in issues):
            raise Tier2ValidationError(
                "Tier-2 payload failed top-level schema validation: "
                + "; ".join(issue.message for issue in issues)
            )
        raise TripleSchemaError(issues)

    try:
        prepared = _prepare_payload_for_validation(payload)
        response = TripleExtractionResponse.model_validate(prepared)
    except ValidationError as exc:
        raise Tier2ValidationError(f"Tier-2 payload failed schema validation: {exc}") from exc

    sanitized_triples: list[TriplePayload] = []
    for triple in response.triples:
        subject = _strip_citation_fragments(_coerce_triple_text(triple.subject))
        relation = _strip_citation_fragments(_coerce_triple_text(triple.relation))
        obj = _strip_citation_fragments(_coerce_triple_text(triple.object))
        evidence = _strip_citation_fragments(_coerce_triple_text(triple.evidence))
        sanitized_triples.append(
            TriplePayload.model_validate(
                {
                    **triple.model_dump(),
                    "subject": subject,
                    "relation": relation,
                    "object": obj,
                    "evidence": evidence,
                }
            )
        )
<<<<<<< HEAD

    return TripleExtractionResponse(
        triples=sanitized_triples,
        warnings=list(response.warnings or []),
        discarded=list(response.discarded or []),
    )


def _describe_field_constraints(field: str) -> str:
    schema = get_triple_json_schema()
    triple_schema = schema.get("properties", {}).get("triples", {}).get("items", {})
    properties = triple_schema.get("properties", {})
    field_schema = properties.get(field, {})
    parts: list[str] = []
    field_type = field_schema.get("type")
    if field_type:
        parts.append(f"type={field_type}")
    if "minLength" in field_schema:
        parts.append(f"minLength={field_schema['minLength']}")
    if "maxLength" in field_schema:
        parts.append(f"maxLength={field_schema['maxLength']}")
    if "enum" in field_schema:
        parts.append("enum=" + ",".join(map(str, field_schema["enum"])))
    if not parts:
        return "must satisfy schema requirements"
    return ", ".join(parts)


def _build_repair_messages(
    payload: dict[str, Any],
    issues: Sequence[TripleSchemaIssue],
) -> tuple[list[dict[str, str]], RepairContext, float]:
    triples = payload.get("triples")
    if not isinstance(triples, list):
        raise Tier2ValidationError("Cannot repair payload without a triples array")

    target_indexes = sorted(
        {issue.index for issue in issues if issue.index is not None}
    )
    if not target_indexes:
        raise Tier2ValidationError("No targeted triples available for repair")

    lines: list[str] = []
    lines.append(
        "The prior triple extraction JSON had schema violations. Fix ONLY the listed "
        "triples so they satisfy the schema."
    )
    lines.append(
        "Return strict JSON with a 'triples' array containing corrected entries in the "
        "same order as provided here."
    )
    lines.append(
        "Do not include any other keys. Each corrected triple must satisfy the schema "
        "constraints noted for its invalid fields."
    )
    lines.append("")

    for index in target_indexes:
        original = triples[index] if index < len(triples) else None
        lines.append(f"Triple index {index}:")
        if isinstance(original, Mapping):
            lines.append(json.dumps(original, indent=2, ensure_ascii=False))
        else:
            lines.append(f"(missing or invalid entry: {original!r})")

        for issue in issues:
            if issue.index != index:
                continue
            field_desc = f"Field '{issue.field}'" if issue.field else "Entry"
            constraint_desc = (
                _describe_field_constraints(issue.field)
                if issue.field
                else "must be a valid triple object"
            )
            lines.append(
                f"- {field_desc} violates: {issue.message}. Expected: {constraint_desc}."
            )
        lines.append("")

    user_message = "\n".join(lines).strip()
    repair_messages = [
        {"role": "system", "content": _system_prompt()},
        {"role": "user", "content": user_message},
    ]

    repair_temperature = max(0.0, settings.tier2_llm_temperature / 2.0)
    context = RepairContext(
        base_payload=copy.deepcopy(payload),
        target_indexes=target_indexes,
        issues=list(issues),
    )

    return repair_messages, context, repair_temperature


def _apply_repair_patch(context: RepairContext, patch: dict[str, Any]) -> dict[str, Any]:
    triples_patch = patch.get("triples")
    if not isinstance(triples_patch, list):
        raise Tier2ValidationError(
            "Repair payload must include a 'triples' array with corrected entries"
        )

    if len(triples_patch) != len(context.target_indexes):
        raise Tier2ValidationError(
            "Repair payload triple count does not match requested fixes"
        )

    updated = copy.deepcopy(context.base_payload)
    triples = updated.get("triples")
    if not isinstance(triples, list):
        raise Tier2ValidationError("Base payload missing triples array during repair")

    for target_index, replacement in zip(context.target_indexes, triples_patch):
        if target_index >= len(triples):
            raise Tier2ValidationError(
                f"Repair target index {target_index} is out of range"
            )
        triples[target_index] = replacement

    return updated

=======

<<<<<<< Updated upstream
    return TripleExtractionResponse(
        triples=sanitized_triples,
        warnings=list(response.warnings or []),
        discarded=list(response.discarded or []),
    )


def _describe_field_constraints(field: str) -> str:
    schema = get_triple_json_schema()
    triple_schema = schema.get("properties", {}).get("triples", {}).get("items", {})
    properties = triple_schema.get("properties", {})
    field_schema = properties.get(field, {})
    parts: list[str] = []
    field_type = field_schema.get("type")
    if field_type:
        parts.append(f"type={field_type}")
    if "minLength" in field_schema:
        parts.append(f"minLength={field_schema['minLength']}")
    if "maxLength" in field_schema:
        parts.append(f"maxLength={field_schema['maxLength']}")
    if "enum" in field_schema:
        parts.append("enum=" + ",".join(map(str, field_schema["enum"])))
    if not parts:
        return "must satisfy schema requirements"
    return ", ".join(parts)


def _build_repair_messages(
    payload: dict[str, Any],
    issues: Sequence[TripleSchemaIssue],
) -> tuple[list[dict[str, str]], RepairContext, float]:
    triples = payload.get("triples")
    if not isinstance(triples, list):
        raise Tier2ValidationError("Cannot repair payload without a triples array")

    target_indexes = sorted(
        {issue.index for issue in issues if issue.index is not None}
    )
    if not target_indexes:
        raise Tier2ValidationError("No targeted triples available for repair")

    lines: list[str] = []
    lines.append(
        "The prior triple extraction JSON had schema violations. Fix ONLY the listed "
        "triples so they satisfy the schema."
    )
    lines.append(
        "Return strict JSON with a 'triples' array containing corrected entries in the "
        "same order as provided here."
    )
    lines.append(
        "Do not include any other keys. Each corrected triple must satisfy the schema "
        "constraints noted for its invalid fields."
    )
    lines.append("")

    for index in target_indexes:
        original = triples[index] if index < len(triples) else None
        lines.append(f"Triple index {index}:")
        if isinstance(original, Mapping):
            lines.append(json.dumps(original, indent=2, ensure_ascii=False))
        else:
            lines.append(f"(missing or invalid entry: {original!r})")

        for issue in issues:
            if issue.index != index:
                continue
            field_desc = f"Field '{issue.field}'" if issue.field else "Entry"
            constraint_desc = (
                _describe_field_constraints(issue.field)
                if issue.field
                else "must be a valid triple object"
            )
            lines.append(
                f"- {field_desc} violates: {issue.message}. Expected: {constraint_desc}."
            )
        lines.append("")

    user_message = "\n".join(lines).strip()
    repair_messages = [
        {"role": "system", "content": _system_prompt()},
        {"role": "user", "content": user_message},
    ]

    repair_temperature = max(0.0, settings.tier2_llm_temperature / 2.0)
    context = RepairContext(
        base_payload=copy.deepcopy(payload),
        target_indexes=target_indexes,
        issues=list(issues),
    )

    return repair_messages, context, repair_temperature


def _apply_repair_patch(context: RepairContext, patch: dict[str, Any]) -> dict[str, Any]:
    triples_patch = patch.get("triples")
    if not isinstance(triples_patch, list):
        raise Tier2ValidationError(
            "Repair payload must include a 'triples' array with corrected entries"
        )

    if len(triples_patch) != len(context.target_indexes):
        raise Tier2ValidationError(
            "Repair payload triple count does not match requested fixes"
        )

    updated = copy.deepcopy(context.base_payload)
    triples = updated.get("triples")
    if not isinstance(triples, list):
        raise Tier2ValidationError("Base payload missing triples array during repair")

    for target_index, replacement in zip(context.target_indexes, triples_patch):
        if target_index >= len(triples):
            raise Tier2ValidationError(
                f"Repair target index {target_index} is out of range"
            )
        triples[target_index] = replacement

    return updated

>>>>>>> 3e54121d

async def _invoke_llm(
    messages: Sequence[dict[str, str]], *, temperature: Optional[float] = None
) -> str:
<<<<<<< HEAD
=======
=======
async def _invoke_llm(messages: Sequence[dict[str, str]]) -> str:
    if httpx is None:  # type: ignore[name-defined]
        raise Tier2ValidationError("Tier-2 HTTP client dependency 'httpx' is not installed")

>>>>>>> Stashed changes
>>>>>>> 3e54121d
    model = settings.tier2_llm_model
    if not model:
        raise Tier2ValidationError("Tier-2 LLM model is not configured")
    if httpx is None:  # pragma: no cover - optional dependency guard
        raise Tier2ValidationError("httpx is required for Tier-2 LLM requests")

    base_url = (settings.tier2_llm_base_url or "https://api.openai.com/v1").rstrip("/")
    path = (settings.tier2_llm_completion_path or "/chat/completions").lstrip("/")
    url = f"{base_url}/{path}" if path else base_url

    payload: dict[str, Any] = {
        "model": model,
        "messages": list(messages),
        "temperature": (
            temperature if temperature is not None else settings.tier2_llm_temperature
        ),
        "top_p": settings.tier2_llm_top_p,
        "max_tokens": settings.tier2_llm_max_output_tokens,
    }
    if settings.tier2_llm_force_json:
        payload["response_format"] = {
            "type": "json_schema",
            "json_schema": {
                "name": "triple_extraction",
                "schema": get_triple_json_schema(),
            },
        }
    else:
        payload["response_format"] = {"type": "json_object"}

    headers = {"Content-Type": "application/json"}
    if settings.openai_api_key:
        headers["Authorization"] = f"Bearer {settings.openai_api_key}"
    if settings.openai_organization:
        headers["OpenAI-Organization"] = settings.openai_organization

<<<<<<< HEAD
=======
<<<<<<< Updated upstream
>>>>>>> 3e54121d
    timeout_value = float(settings.tier2_llm_timeout_seconds or 120.0)
    timeout = httpx.Timeout(timeout_value)
    max_retries = max(1, int(getattr(settings, "tier2_llm_retry_attempts", 1) or 1))

    async with httpx.AsyncClient(timeout=timeout) as client:
        attempt = 0
        response: Optional[httpx.Response] = None
        while attempt < max_retries:
            attempt += 1
            try:
                response = await client.post(url, json=payload, headers=headers)
                response.raise_for_status()
                break
            except httpx.HTTPError as exc:  # pragma: no cover - network failure path
                logger.warning(
                    "[tier2] LLM request attempt %s failed: %s",
                    attempt,
                    exc,
                )
                if attempt >= max_retries:
                    raise Tier2ValidationError(
                        f"Tier-2 LLM request failed after {max_retries} attempts: {exc}"
                    ) from exc
                await asyncio.sleep(min(2.0, 0.5 * attempt))

        if response is None:
            raise Tier2ValidationError("Tier-2 LLM request failed without response")
<<<<<<< HEAD
=======
=======
    timeout = float(settings.tier2_llm_timeout_seconds or 120.0)
    try:
        assert httpx is not None  # type: ignore[name-defined]
        async with httpx.AsyncClient(timeout=timeout) as client:
            response = await client.post(url, json=payload, headers=headers)
            response.raise_for_status()
    except httpx.HTTPError as exc:  # pragma: no cover - network failure path
        raise Tier2ValidationError(f"Tier-2 LLM request failed: {exc}") from exc
>>>>>>> Stashed changes
>>>>>>> 3e54121d

    data = response.json()
    try:
        choice = data["choices"][0]
        message = choice["message"]
        content = message["content"]
    except (KeyError, IndexError, TypeError) as exc:
        raise Tier2ValidationError(f"Unexpected LLM response format: {exc}") from exc

    if not isinstance(content, str) or not content.strip():
        raise Tier2ValidationError("Tier-2 LLM returned empty content")
    return content


<|MERGE_RESOLUTION|>--- conflicted
+++ resolved
@@ -11,10 +11,6 @@
 from typing import TYPE_CHECKING, Any, Mapping, Optional, Sequence
 from uuid import UUID
 
-<<<<<<< HEAD
-=======
-<<<<<<< Updated upstream
->>>>>>> 3e54121d
 try:  # pragma: no cover - optional dependency guard
     import httpx
 except ImportError:  # pragma: no cover - optional dependency guard
@@ -25,11 +21,6 @@
 except ImportError:  # pragma: no cover - optional dependency guard
     Draft7Validator = None  # type: ignore
     JSONSchemaValidationError = None  # type: ignore
-<<<<<<< HEAD
-=======
-=======
->>>>>>> Stashed changes
->>>>>>> 3e54121d
 
 from pydantic import ValidationError
 
@@ -1739,7 +1730,6 @@
                 }
             )
         )
-<<<<<<< HEAD
 
     return TripleExtractionResponse(
         triples=sanitized_triples,
@@ -1861,9 +1851,6 @@
 
     return updated
 
-=======
-
-<<<<<<< Updated upstream
     return TripleExtractionResponse(
         triples=sanitized_triples,
         warnings=list(response.warnings or []),
@@ -1984,20 +1971,10 @@
 
     return updated
 
->>>>>>> 3e54121d
 
 async def _invoke_llm(
     messages: Sequence[dict[str, str]], *, temperature: Optional[float] = None
 ) -> str:
-<<<<<<< HEAD
-=======
-=======
-async def _invoke_llm(messages: Sequence[dict[str, str]]) -> str:
-    if httpx is None:  # type: ignore[name-defined]
-        raise Tier2ValidationError("Tier-2 HTTP client dependency 'httpx' is not installed")
-
->>>>>>> Stashed changes
->>>>>>> 3e54121d
     model = settings.tier2_llm_model
     if not model:
         raise Tier2ValidationError("Tier-2 LLM model is not configured")
@@ -2034,10 +2011,6 @@
     if settings.openai_organization:
         headers["OpenAI-Organization"] = settings.openai_organization
 
-<<<<<<< HEAD
-=======
-<<<<<<< Updated upstream
->>>>>>> 3e54121d
     timeout_value = float(settings.tier2_llm_timeout_seconds or 120.0)
     timeout = httpx.Timeout(timeout_value)
     max_retries = max(1, int(getattr(settings, "tier2_llm_retry_attempts", 1) or 1))
@@ -2065,19 +2038,6 @@
 
         if response is None:
             raise Tier2ValidationError("Tier-2 LLM request failed without response")
-<<<<<<< HEAD
-=======
-=======
-    timeout = float(settings.tier2_llm_timeout_seconds or 120.0)
-    try:
-        assert httpx is not None  # type: ignore[name-defined]
-        async with httpx.AsyncClient(timeout=timeout) as client:
-            response = await client.post(url, json=payload, headers=headers)
-            response.raise_for_status()
-    except httpx.HTTPError as exc:  # pragma: no cover - network failure path
-        raise Tier2ValidationError(f"Tier-2 LLM request failed: {exc}") from exc
->>>>>>> Stashed changes
->>>>>>> 3e54121d
 
     data = response.json()
     try:
