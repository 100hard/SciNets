from __future__ import annotations

import asyncio
import json
import logging
import math
import re
from dataclasses import dataclass
from decimal import Decimal
from textwrap import dedent
from typing import Any, Iterable, Sequence
from uuid import UUID

import httpx
from pydantic import ValidationError

from app.core.config import settings
from app.models.ontology import ClaimCategory, ClaimCreate, ResultCreate
from app.models.section import Section
from app.services.ontology_store import (
    ensure_dataset,
    ensure_method,
    ensure_metric,
    ensure_task,
    replace_claims,
    replace_results,
)
from app.services.papers import get_paper
from app.services.sections import list_sections
from app.schemas.tier2 import Tier2LLMPayload


logger = logging.getLogger(__name__)

TIER_NAME = "llm_structurer"
BASE_CONFIDENCE = 0.7
_NON_ALNUM = re.compile(r"[^a-z0-9]+")

TRANSIENT_STATUS_CODES = {429, 500, 502, 503, 504}
LLM_RETRY_DELAYS = (0.5, 1.0, 2.0)


class Tier2ValidationError(RuntimeError):
    """Raised when the tier-2 LLM payload cannot be validated."""


class TransientLLMError(RuntimeError):
    """Raised when the LLM request fails with a retriable error."""


class ParseLLMError(RuntimeError):
    """Raised when the LLM response cannot be parsed."""


@dataclass
class _Caches:
    methods: dict[str, Any]
    datasets: dict[str, Any]
    metrics: dict[str, Any]
    tasks: dict[str, Any]


def _summary_list(summary: dict[str, Any], key: str) -> list[Any]:
    """Return a safe list for the given summary key.

    Earlier tiers occasionally produce ``None`` for collection fields which
    causes ``TypeError`` when iterated over. To ensure Tier-2 remains robust we
    coerce ``None`` (or other unexpected scalar values) into empty lists. Tuples
    are converted to lists to preserve order while allowing iteration.
    """

    value = summary.get(key)
    if isinstance(value, list):
        return value
    if isinstance(value, tuple):
        return list(value)
    return []


<<<<<<< HEAD
def _truncate_for_log(value: str, limit: int = 500) -> str:
    if len(value) <= limit:
        return value
    return f"{value[:limit]}…"


def _stringify_for_log(payload: Any) -> str:
    if isinstance(payload, str):
        return payload
    try:
        return json.dumps(payload)
    except Exception:  # pragma: no cover - defensive
        return repr(payload)


def _format_section_ids(sections: Sequence[dict[str, Any]]) -> str:
    identifiers = [str(section.get("id")) for section in sections if section.get("id")]
    if not identifiers:
        return "count=0"
    preview = ", ".join(identifiers[:5])
    if len(identifiers) > 5:
        preview = f"{preview}, …"
    return f"count={len(identifiers)} ids=[{preview}]"


def _coerce_tier2_payload(
    raw_payload: Any,
    *,
    paper_id: UUID,
    paper_title: str,
    sections: Sequence[dict[str, Any]],
) -> Tier2LLMPayload:
    """Coerce the raw LLM payload into the validated Tier-2 schema."""

    section_descriptor = _format_section_ids(sections)

    try:
        normalised = _normalise_llm_payload(
            raw_payload,
            paper_title=paper_title,
            sections=sections,
        )
    except RuntimeError as exc:
        raw_repr = _truncate_for_log(_stringify_for_log(raw_payload))
        detail = str(exc)
        if exc.__cause__ is not None:
            detail = f"{detail} ({exc.__cause__})"
        logger.error(
            "[tier2] failed to normalise payload paper=%s sections=%s error=%s raw=%s",
            paper_id,
            section_descriptor,
            detail,
            raw_repr,
        )
        return Tier2LLMPayload()

    try:
        return Tier2LLMPayload.model_validate(normalised)
    except ValidationError as exc:
        try:
            serialised = json.dumps(normalised)
        except Exception:  # pragma: no cover - defensive
            serialised = repr(normalised)
        logger.error(
            "[tier2] schema validation failed paper=%s sections=%s error=%s data=%s",
            paper_id,
            section_descriptor,
            exc,
            _truncate_for_log(serialised),
        )
        return Tier2LLMPayload()


=======
>>>>>>> 9b23169a
async def run_tier2_structurer(
    paper_id: UUID,
    *,
    base_summary: dict[str, Any] | None = None,
    llm_response: str | None = None,
    sections: Sequence[Section] | None = None,
) -> dict[str, Any]:
    """Execute the Tier-2 LLM structurer for the given paper.

    Parameters
    ----------
    paper_id:
        Identifier of the paper to enrich with Tier-2 extractions.
    base_summary:
        Optional summary produced by earlier tiers. When provided the Tier-2
        output augments the existing results and claims.
    llm_response:
        Optional JSON payload returned by the LLM. When omitted the
        ``call_structurer_llm`` helper is invoked.
    sections:
        Optional override for the sections considered by the LLM. This is
        primarily useful for tests.
    """

    paper = await get_paper(paper_id)
    if paper is None:
        raise ValueError(f"Paper {paper_id} does not exist")

    if sections is None:
        sections = await list_sections(paper_id=paper_id, limit=500, offset=0)

    section_payloads = [
        {
            "id": str(section.id),
            "title": section.title,
            "content": section.content,
            "char_start": section.char_start,
            "char_end": section.char_end,
        }
        for section in sections
    ]

    if llm_response is None:
        payload = await call_structurer_llm(
            paper_id=paper_id,
            paper_title=paper.title,
            sections=section_payloads,
        )
    else:
        payload = _coerce_tier2_payload(
            llm_response,
            paper_id=paper_id,
            paper_title=paper.title,
            sections=section_payloads,
        )

    caches = _Caches(methods={}, datasets={}, metrics={}, tasks={})

    summary = base_summary or {
        "paper_id": str(paper_id),
        "tiers": [],
        "methods": [],
        "datasets": [],
        "metrics": [],
        "tasks": [],
        "results": [],
        "claims": [],
    }

    existing_result_models = await _convert_summary_results(paper_id, summary, caches)
    existing_claim_models = await _convert_summary_claims(paper_id, summary)

    await _ensure_catalog_from_summary(summary, caches)
    await _ensure_catalog_from_payload(payload, caches)

    tier2_result_models = await _convert_payload_results(paper_id, payload, caches)
    tier2_claim_models = _convert_payload_claims(paper_id, payload)

    combined_results = [*existing_result_models, *tier2_result_models]
    combined_claims = [*existing_claim_models, *tier2_claim_models]

    stored_results = await replace_results(paper_id, combined_results)
    stored_claims = await replace_claims(paper_id, combined_claims)

    method_models = {model.id: model for model in caches.methods.values()}
    dataset_models = {model.id: model for model in caches.datasets.values()}
    metric_models = {model.id: model for model in caches.metrics.values()}
    task_models = {model.id: model for model in caches.tasks.values()}

    method_list = list(method_models.values())
    dataset_list = list(dataset_models.values())
    metric_list = list(metric_models.values())
    task_list = list(task_models.values())

    summary_payload = {
        "paper_id": str(paper_id),
        "tiers": _merge_tiers(_summary_list(summary, "tiers"), [2]),
        "methods": [_serialize_method(model) for model in method_list],
        "datasets": [_serialize_dataset(model) for model in dataset_list],
        "metrics": [_serialize_metric(model) for model in metric_list],
        "tasks": [_serialize_task(model) for model in task_list],
        "results": [],
        "claims": [],
    }

    tier2_start_index = len(existing_result_models)
    for index, result in enumerate(stored_results):
        serialized = _serialize_result(
            result,
            method_by_id=method_models,
            dataset_by_id=dataset_models,
            metric_by_id=metric_models,
            task_by_id=task_models,
        )
        if index >= tier2_start_index:
            serialized["tier"] = TIER_NAME
        summary_payload["results"].append(serialized)

    tier2_claim_start = len(existing_claim_models)
    for index, claim in enumerate(stored_claims):
        serialized = _serialize_claim(claim)
        if index >= tier2_claim_start:
            serialized["tier"] = TIER_NAME
        summary_payload["claims"].append(serialized)

    return summary_payload


async def call_structurer_llm(
    *,
    paper_id: UUID,
    paper_title: str,
    sections: Sequence[dict[str, Any]],
) -> Tier2LLMPayload:
    """Invoke the Tier-2 structuring LLM and return a validated payload."""

    section_descriptor = _format_section_ids(sections)
    attempts = len(LLM_RETRY_DELAYS) + 1
    last_transient: TransientLLMError | None = None

    for index, delay in enumerate((0.0, *LLM_RETRY_DELAYS), start=1):
        if delay:
            await asyncio.sleep(delay)
        try:
            raw_content = await _call_structurer_llm_once(
                paper_title=paper_title,
                sections=sections,
            )
        except TransientLLMError as exc:
            last_transient = exc
            logger.warning(
                "[tier2] transient LLM error attempt=%s/%s paper=%s sections=%s error=%s",
                index,
                attempts,
                paper_id,
                section_descriptor,
                exc,
            )
            continue
        except ParseLLMError as exc:
            logger.error(
                "[tier2] failed to acquire LLM payload paper=%s sections=%s error=%s",
                paper_id,
                section_descriptor,
                exc,
            )
            return Tier2LLMPayload()

        return _coerce_tier2_payload(
            raw_content,
            paper_id=paper_id,
            paper_title=paper_title,
            sections=sections,
        )

    if last_transient is not None:
        logger.error(
            "[tier2] transient LLM error after retries paper=%s sections=%s error=%s",
            paper_id,
            section_descriptor,
            last_transient,
        )

    return Tier2LLMPayload()


async def _call_structurer_llm_once(
    *, paper_title: str, sections: Sequence[dict[str, Any]]
) -> str:
    """Call the Tier-2 LLM once and return the raw response content."""

    api_key = settings.openai_api_key
    model = settings.tier2_llm_model

    if not api_key:
        raise RuntimeError("OPENAI_API_KEY environment variable is not set")

    if not model:
        raise RuntimeError("TIER2_LLM_MODEL environment variable is not set")

    rendered_sections = _render_sections_for_prompt(
        sections,
        max_sections=settings.tier2_llm_max_sections,
        max_chars=settings.tier2_llm_max_section_chars,
    )

    if not rendered_sections:
        raise RuntimeError("No sections available for Tier-2 structurer prompt")

    system_message = dedent(
        """
        You are an expert scientific information extraction system. Given a research
        paper you must populate a JSON object that lists the unique methods, tasks,
        datasets, metrics, quantitative results, and natural-language claims that
        appear in the paper. Carefully read the provided sections before producing
        the JSON output. Only include information that is explicitly supported by
        the text. If an item is not present in the paper, leave the relevant array
        empty.
        """
    ).strip()

    extraction_instructions = dedent(
        """
        Follow these guidelines when constructing the JSON response:

        1. Return a single JSON object that matches the schema described below. Do
           not wrap the JSON in markdown fences or include any commentary.
        2. The `paper_title` field must echo the provided paper title string.
        3. Populate the `methods`, `datasets`, `metrics`, and `tasks` arrays with
           distinct strings encountered in the text. If you are unsure, omit the
           item.
        4. For each quantitative result create an entry with `method`, `dataset`,
           `metric`, `value`, and, when available, `split` or `task`. Use the
           canonical names surfaced in the earlier arrays. If a numeric value is
           present express it as a number; otherwise fall back to a short string.
        5. Populate `claims` with important findings or conclusions from the paper
           and classify them into one of: `sota`, `ablations`, `limitations`,
           `future_work`, `data`, or `other`.
        6. Whenever a result or claim is grounded in a specific section, provide
           an `evidence_span` object containing the `section_id` along with
           character offsets `start` and `end` relative to the provided section
           content. If precise offsets are unclear you may use `0` and the
           section length as a reasonable bound.

        JSON schema:

        {
          "paper_title": string,
          "methods": [
            {
              "name": string,
              "is_new": boolean (optional),
              "aliases": array of strings (optional)
            }
          ],
          "tasks": [string],
          "datasets": [string],
          "metrics": [string],
          "results": [
            {
              "method": string,
              "dataset": string,
              "metric": string,
              "value": number|string|null,
              "split": string|null,
              "task": string|null,
              "evidence_span": {
                "section_id": string,
                "start": integer,
                "end": integer
              } | null
            }
          ],
          "claims": [
            {
              "category": string,
              "text": string,
              "evidence_span": {
                "section_id": string,
                "start": integer,
                "end": integer
              } | null
            }
          ]
        }
        """
    ).strip()

    user_prompt = dedent(
        f"""
        Paper title: {paper_title}

        Sections:
        {rendered_sections}

        Return only the JSON object that follows the schema.
        """
    ).strip()

    request_payload: dict[str, Any] = {
        "model": model,
        "messages": [
            {"role": "system", "content": system_message},
            {"role": "user", "content": extraction_instructions},
            {"role": "user", "content": user_prompt},
        ],
        "temperature": settings.tier2_llm_temperature,
        "top_p": settings.tier2_llm_top_p,
        "max_tokens": settings.tier2_llm_max_output_tokens,
    }

    if settings.tier2_llm_force_json:
        request_payload["response_format"] = {"type": "json_object"}

    timeout = httpx.Timeout(settings.tier2_llm_timeout_seconds)
    base_url = settings.tier2_llm_base_url or "https://api.openai.com/v1"
    path = settings.tier2_llm_completion_path or "/chat/completions"

    headers = {
        "Authorization": f"Bearer {api_key}",
        "Content-Type": "application/json",
    }
    if settings.openai_organization:
        headers["OpenAI-Organization"] = settings.openai_organization

    async with httpx.AsyncClient(base_url=base_url, timeout=timeout) as client:
        try:
            response = await client.post(path, headers=headers, json=request_payload)
        except httpx.RequestError as exc:
            raise TransientLLMError(f"network error: {exc}") from exc

    status = response.status_code
    if status in TRANSIENT_STATUS_CODES:
        raise TransientLLMError(f"http {status}")
    if status >= 400:
        raise ParseLLMError(
            f"http {status}: {_truncate_for_log(response.text or '')}"
        )

    try:
        payload = response.json()
    except ValueError as exc:
        raise ParseLLMError(f"invalid JSON response: {exc}") from exc

    try:
        content = payload["choices"][0]["message"]["content"]
    except (KeyError, IndexError, TypeError) as exc:
        raise ParseLLMError("missing message content") from exc

    if not isinstance(content, str) or not content.strip():
        raise ParseLLMError("empty response content")

    return content


def _render_sections_for_prompt(
    sections: Sequence[dict[str, Any]],
    *,
    max_sections: int,
    max_chars: int,
) -> str:
    if max_sections <= 0 or max_chars <= 0:
        return ""

    rendered_parts: list[str] = []
    for index, section in enumerate(sections):
        if index >= max_sections:
            break

        section_id = str(section.get("id", ""))
        title = (section.get("title") or "").strip() or "Untitled"
        content = section.get("content") or ""
        char_start = section.get("char_start")
        char_end = section.get("char_end")
        span_description = ""
        if isinstance(char_start, int) and isinstance(char_end, int):
            span_description = f"[{char_start}, {char_end}]"

        truncated_content = _truncate_text(content, max_chars)
        rendered_parts.append(
            dedent(
                f"""
                Section ID: {section_id}
                Title: {title}
                Span: {span_description}
                Content:
                {truncated_content}
                """
            ).strip()
        )

    return "\n\n".join(rendered_parts)


def _truncate_text(value: str, max_chars: int) -> str:
    if len(value) <= max_chars:
        return value
    truncated = value[: max(0, max_chars - 1)].rstrip()
    return f"{truncated}…"


def _normalise_llm_payload(
    raw_content: Any,
    *,
    paper_title: str,
    sections: Sequence[dict[str, Any]],
) -> dict[str, Any]:
    if isinstance(raw_content, str):
        try:
            parsed = json.loads(raw_content)
        except json.JSONDecodeError as exc:
            raise RuntimeError("Tier-2 structurer returned non-JSON response") from exc
    elif isinstance(raw_content, dict):
        parsed = raw_content
    else:
        raise RuntimeError("Tier-2 structurer returned unexpected payload type")

    parsed.setdefault("paper_title", paper_title)
    if not isinstance(parsed["paper_title"], str):
        parsed["paper_title"] = str(parsed["paper_title"])

    parsed.setdefault("methods", [])
    parsed.setdefault("tasks", [])
    parsed.setdefault("datasets", [])
    parsed.setdefault("metrics", [])
    parsed.setdefault("results", [])
    parsed.setdefault("claims", [])

    parsed["methods"] = _normalise_method_entries(parsed.get("methods"))
    parsed["tasks"] = _normalise_string_list(parsed.get("tasks"))
    parsed["datasets"] = _normalise_string_list(parsed.get("datasets"))
    parsed["metrics"] = _normalise_string_list(parsed.get("metrics"))

    section_lookup = {
        str(section.get("id")): section for section in sections if section.get("id")
    }
    fallback_section_id = next(iter(section_lookup), None)

    parsed["results"] = _normalise_result_entries(
        parsed.get("results"),
        section_lookup=section_lookup,
        fallback_section_id=fallback_section_id,
    )
    parsed["claims"] = _normalise_claim_entries(
        parsed.get("claims"),
        section_lookup=section_lookup,
        fallback_section_id=fallback_section_id,
    )

    return parsed


def _normalise_string_list(values: Any) -> list[str]:
    if not isinstance(values, list):
        return []
    normalised: list[str] = []
    seen: set[str] = set()
    for value in values:
        if not isinstance(value, str):
            continue
        stripped = value.strip()
        key = stripped.lower()
        if stripped and key not in seen:
            normalised.append(stripped)
            seen.add(key)
    return normalised


def _normalise_method_entries(values: Any) -> list[dict[str, Any]]:
    if not isinstance(values, list):
        return []
    normalised: list[dict[str, Any]] = []
    seen: set[str] = set()
    for value in values:
        if not isinstance(value, dict):
            continue
        name_raw = value.get("name")
        if not isinstance(name_raw, str):
            continue
        name = name_raw.strip()
        if not name:
            continue
        key = name.lower()
        if key in seen:
            continue
        seen.add(key)
        aliases = value.get("aliases", [])
        if not isinstance(aliases, list):
            aliases = []
        alias_list = [alias.strip() for alias in aliases if isinstance(alias, str) and alias.strip()]
        is_new = value.get("is_new")
        if is_new is None:
            normalised_is_new = None
        else:
            normalised_is_new = bool(is_new)
        entry = {"name": name, "aliases": alias_list}
        if normalised_is_new is not None:
            entry["is_new"] = normalised_is_new
        normalised.append(entry)
    return normalised


def _normalise_result_entries(
    values: Any,
    *,
    section_lookup: dict[str, dict[str, Any]],
    fallback_section_id: str | None,
) -> list[dict[str, Any]]:
    if not isinstance(values, list):
        return []

    normalised: list[dict[str, Any]] = []
    for value in values:
        if not isinstance(value, dict):
            continue

        method = _coerce_string(value.get("method"))
        dataset = _coerce_string(value.get("dataset"))
        metric = _coerce_string(value.get("metric"))

        if not (method and dataset and metric):
            continue

        result_entry: dict[str, Any] = {
            "method": method,
            "dataset": dataset,
            "metric": metric,
            "value": _coerce_result_value(value.get("value")),
            "split": _coerce_optional_string(value.get("split")),
            "task": _coerce_optional_string(value.get("task")),
        }

        evidence = _normalise_evidence_span(
            value.get("evidence_span"),
            section_lookup=section_lookup,
            fallback_section_id=fallback_section_id,
        )
        result_entry["evidence_span"] = evidence

        normalised.append(result_entry)

    return normalised


def _normalise_claim_entries(
    values: Any,
    *,
    section_lookup: dict[str, dict[str, Any]],
    fallback_section_id: str | None,
) -> list[dict[str, Any]]:
    if not isinstance(values, list):
        return []

    normalised: list[dict[str, Any]] = []
    for value in values:
        if not isinstance(value, dict):
            continue

        text = _coerce_string(value.get("text"))
        category = _coerce_string(value.get("category")) or "other"
        if not text:
            continue

        entry: dict[str, Any] = {
            "text": text,
            "category": category,
        }

        evidence = _normalise_evidence_span(
            value.get("evidence_span"),
            section_lookup=section_lookup,
            fallback_section_id=fallback_section_id,
        )
        entry["evidence_span"] = evidence

        normalised.append(entry)

    return normalised


def _normalise_evidence_span(
    value: Any,
    *,
    section_lookup: dict[str, dict[str, Any]],
    fallback_section_id: str | None,
) -> dict[str, Any] | None:
    if not isinstance(value, dict):
        return None

    section_id = _coerce_string(value.get("section_id"))
    if not section_id or section_id not in section_lookup:
        section_id = fallback_section_id
    if section_id is None:
        return None

    section = section_lookup.get(section_id) or {}
    section_length = len(section.get("content") or "")

    start = _coerce_int(value.get("start"), minimum=0) or 0
    end = _coerce_int(value.get("end"), minimum=start) or section_length

    start = min(start, section_length)
    end = min(end, section_length)
    if end < start:
        start = 0
        end = min(section_length, max(end, 0))

    return {
        "section_id": section_id,
        "start": start,
        "end": end,
    }


def _coerce_string(value: Any) -> str | None:
    if isinstance(value, str):
        stripped = value.strip()
        return stripped or None
    return None


def _coerce_optional_string(value: Any) -> str | None:
    result = _coerce_string(value)
    return result


def _coerce_result_value(value: Any) -> float | int | str | None:
    if isinstance(value, bool):
        # Prefer textual representation for booleans to avoid confusing them with
        # numeric scores.
        return "true" if value else "false"
    if isinstance(value, (int, float)):
        if isinstance(value, float) and not math.isfinite(value):
            return None
        return value
    if isinstance(value, str):
        stripped = value.strip()
        return stripped or None
    return None


def _coerce_int(value: Any, *, minimum: int = 0) -> int | None:
    if isinstance(value, bool):
        return None
    if isinstance(value, (int, float)):
        try:
            integer_value = int(value)
        except (TypeError, ValueError):
            return None
        return max(minimum, integer_value)
    if isinstance(value, str):
        value_stripped = value.strip()
        if not value_stripped:
            return None
        try:
            integer_value = int(float(value_stripped))
        except (TypeError, ValueError):
            return None
        return max(minimum, integer_value)
    return None


async def _ensure_catalog_from_summary(summary: dict[str, Any], caches: _Caches) -> None:
    for method in _summary_list(summary, "methods"):
        if not isinstance(method, dict):
            continue
        name = method.get("name")
        if name:
            await _ensure_method(name, caches, aliases=method.get("aliases"), description=method.get("description"))

    for dataset in _summary_list(summary, "datasets"):
        if not isinstance(dataset, dict):
            continue
        name = dataset.get("name")
        if name:
            await _ensure_dataset(name, caches, aliases=dataset.get("aliases"), description=dataset.get("description"))

    for metric in _summary_list(summary, "metrics"):
        if not isinstance(metric, dict):
            continue
        name = metric.get("name")
        if name:
            await _ensure_metric(
                name,
                caches,
                unit=metric.get("unit"),
                aliases=metric.get("aliases"),
                description=metric.get("description"),
            )

    for task in _summary_list(summary, "tasks"):
        if not isinstance(task, dict):
            continue
        name = task.get("name")
        if name:
            await _ensure_task(name, caches, aliases=task.get("aliases"), description=task.get("description"))


async def _ensure_catalog_from_payload(payload: Tier2LLMPayload, caches: _Caches) -> None:
    for method in payload.methods:
        await _ensure_method(method.name, caches, aliases=method.aliases)

    for dataset in payload.datasets:
        await _ensure_dataset(dataset, caches)

    for metric in payload.metrics:
        await _ensure_metric(metric, caches)

    for task in payload.tasks:
        await _ensure_task(task, caches)


async def _convert_summary_results(
    paper_id: UUID,
    summary: dict[str, Any],
    caches: _Caches,
) -> list[ResultCreate]:
    converted: list[ResultCreate] = []
    for result in _summary_list(summary, "results"):
        if not isinstance(result, dict):
            continue
        converted_model = await _summary_result_to_model(paper_id, result, caches)
        if converted_model is not None:
            converted.append(converted_model)
    return converted


async def _summary_result_to_model(
    paper_id: UUID,
    payload: dict[str, Any],
    caches: _Caches,
) -> ResultCreate | None:
    method_model = await _extract_summary_method(payload.get("method"), caches)
    dataset_model = await _extract_summary_dataset(payload.get("dataset"), caches)
    metric_model = await _extract_summary_metric(payload.get("metric"), caches)
    task_model = await _extract_summary_task(payload.get("task"), caches)

    value_numeric = payload.get("value_numeric")
    numeric_decimal = None
    if value_numeric is not None:
        numeric_decimal = Decimal(str(value_numeric))

    return ResultCreate(
        paper_id=paper_id,
        method_id=method_model.id if method_model else None,
        dataset_id=dataset_model.id if dataset_model else None,
        metric_id=metric_model.id if metric_model else None,
        task_id=task_model.id if task_model else None,
        split=payload.get("split"),
        value_numeric=numeric_decimal,
        value_text=payload.get("value_text"),
        is_sota=bool(payload.get("is_sota")),
        confidence=payload.get("confidence"),
        evidence=list(payload.get("evidence") or []),
        verified=payload.get("verified"),
        verifier_notes=payload.get("verifier_notes"),
    )


async def _extract_summary_method(payload: dict[str, Any] | None, caches: _Caches):
    if not payload:
        return None
    name = payload.get("name")
    if not name:
        return None
    return await _ensure_method(
        name,
        caches,
        aliases=payload.get("aliases"),
        description=payload.get("description"),
    )


async def _extract_summary_dataset(payload: dict[str, Any] | None, caches: _Caches):
    if not payload:
        return None
    name = payload.get("name")
    if not name:
        return None
    return await _ensure_dataset(
        name,
        caches,
        aliases=payload.get("aliases"),
        description=payload.get("description"),
    )


async def _extract_summary_metric(payload: dict[str, Any] | None, caches: _Caches):
    if not payload:
        return None
    name = payload.get("name")
    if not name:
        return None
    return await _ensure_metric(
        name,
        caches,
        unit=payload.get("unit"),
        aliases=payload.get("aliases"),
        description=payload.get("description"),
    )


async def _extract_summary_task(payload: dict[str, Any] | None, caches: _Caches):
    if not payload:
        return None
    name = payload.get("name")
    if not name:
        return None
    return await _ensure_task(
        name,
        caches,
        aliases=payload.get("aliases"),
        description=payload.get("description"),
    )


async def _convert_payload_results(
    paper_id: UUID,
    payload: Tier2LLMPayload,
    caches: _Caches,
) -> list[ResultCreate]:
    converted: list[ResultCreate] = []
    method_lookup = { _normalize_text(method.name): method for method in payload.methods }
    for result in payload.results:
        method_aliases: Iterable[str] | None = None
        method_meta = method_lookup.get(_normalize_text(result.method))
        if method_meta is not None:
            method_aliases = method_meta.aliases

        method_model = await _ensure_method(result.method, caches, aliases=method_aliases)
        dataset_model = await _ensure_dataset(result.dataset, caches)
        metric_model = await _ensure_metric(result.metric, caches)

        task_model = None
        task_name = result.task or (payload.tasks[0] if payload.tasks else None)
        if task_name:
            task_model = await _ensure_task(task_name, caches)

        numeric_decimal = None
        value_text = None
        if result.value is not None:
            value_text = str(result.value)
            try:
                numeric_decimal = Decimal(str(result.value))
            except Exception:
                numeric_decimal = None

        evidence_payload: list[dict[str, Any]] = []
        if result.evidence_span is not None:
            evidence_payload.append(
                {
                    "tier": TIER_NAME,
                    "evidence_span": result.evidence_span.model_dump(),
                }
            )

        converted.append(
            ResultCreate(
                paper_id=paper_id,
                method_id=method_model.id,
                dataset_id=dataset_model.id,
                metric_id=metric_model.id,
                task_id=task_model.id if task_model else None,
                split=result.split,
                value_numeric=numeric_decimal,
                value_text=value_text,
                is_sota=False,
                confidence=BASE_CONFIDENCE,
                evidence=evidence_payload,
            )
        )

    return converted


def _convert_payload_claims(paper_id: UUID, payload: Tier2LLMPayload) -> list[ClaimCreate]:
    converted: list[ClaimCreate] = []
    for claim in payload.claims:
        category_value = claim.category.strip().lower()
        try:
            category = ClaimCategory(category_value)
        except ValueError:
            category = ClaimCategory.OTHER

        evidence_payload: list[dict[str, Any]] = []
        if claim.evidence_span is not None:
            evidence_payload.append(
                {
                    "tier": TIER_NAME,
                    "evidence_span": claim.evidence_span.model_dump(),
                }
            )

        converted.append(
            ClaimCreate(
                paper_id=paper_id,
                category=category,
                text=claim.text,
                confidence=BASE_CONFIDENCE,
                evidence=evidence_payload,
            )
        )

    return converted


async def _convert_summary_claims(paper_id: UUID, summary: dict[str, Any]) -> list[ClaimCreate]:
    converted: list[ClaimCreate] = []
    for claim in _summary_list(summary, "claims"):
        if not isinstance(claim, dict):
            continue
        category_raw = claim.get("category", "").strip().lower()
        try:
            category = ClaimCategory(category_raw)
        except ValueError:
            category = ClaimCategory.OTHER

        text = claim.get("text")
        if not text:
            continue

        converted.append(
            ClaimCreate(
                paper_id=paper_id,
                category=category,
                text=text,
                confidence=claim.get("confidence"),
                evidence=list(claim.get("evidence") or []),
            )
        )
    return converted


async def _ensure_method(
    name: str,
    caches: _Caches,
    *,
    aliases: Iterable[str] | None = None,
    description: str | None = None,
):
    normalized = _normalize_text(name)
    if not normalized:
        raise ValueError("Method name cannot be empty")
    model = caches.methods.get(normalized)
    if model is None:
        model = await ensure_method(name, aliases=aliases, description=description)
        caches.methods[normalized] = model
    return model


async def _ensure_dataset(
    name: str,
    caches: _Caches,
    *,
    aliases: Iterable[str] | None = None,
    description: str | None = None,
):
    normalized = _normalize_text(name)
    if not normalized:
        raise ValueError("Dataset name cannot be empty")
    model = caches.datasets.get(normalized)
    if model is None:
        model = await ensure_dataset(name, aliases=aliases, description=description)
        caches.datasets[normalized] = model
    return model


async def _ensure_metric(
    name: str,
    caches: _Caches,
    *,
    unit: str | None = None,
    aliases: Iterable[str] | None = None,
    description: str | None = None,
):
    normalized = _normalize_text(name)
    if not normalized:
        raise ValueError("Metric name cannot be empty")
    model = caches.metrics.get(normalized)
    if model is None:
        model = await ensure_metric(name, unit=unit, aliases=aliases, description=description)
        caches.metrics[normalized] = model
    return model


async def _ensure_task(
    name: str,
    caches: _Caches,
    *,
    aliases: Iterable[str] | None = None,
    description: str | None = None,
):
    normalized = _normalize_text(name)
    if not normalized:
        raise ValueError("Task name cannot be empty")
    model = caches.tasks.get(normalized)
    if model is None:
        model = await ensure_task(name, aliases=aliases, description=description)
        caches.tasks[normalized] = model
    return model


def _normalize_text(value: str) -> str:
    normalized = _NON_ALNUM.sub(" ", value.lower())
    return " ".join(normalized.split())


def _merge_tiers(
    existing: Sequence[int] | Sequence[str] | None, new: Sequence[int]
) -> list[int]:
    tier_set: set[int] = set()
    for tier in existing or []:
        try:
            tier_set.add(int(tier))
        except (TypeError, ValueError):
            continue
    tier_set.update(new)
    return sorted(tier_set)


def _serialize_method(model) -> dict[str, Any]:
    return {
        "id": str(model.id),
        "name": model.name,
        "aliases": list(model.aliases),
        "description": model.description,
        "created_at": model.created_at.isoformat(),
        "updated_at": model.updated_at.isoformat(),
    }


def _serialize_dataset(model) -> dict[str, Any]:
    return {
        "id": str(model.id),
        "name": model.name,
        "aliases": list(model.aliases),
        "description": model.description,
        "created_at": model.created_at.isoformat(),
        "updated_at": model.updated_at.isoformat(),
    }


def _serialize_metric(model) -> dict[str, Any]:
    return {
        "id": str(model.id),
        "name": model.name,
        "unit": model.unit,
        "aliases": list(model.aliases),
        "description": model.description,
        "created_at": model.created_at.isoformat(),
        "updated_at": model.updated_at.isoformat(),
    }


def _serialize_task(model) -> dict[str, Any]:
    return {
        "id": str(model.id),
        "name": model.name,
        "aliases": list(model.aliases),
        "description": model.description,
        "created_at": model.created_at.isoformat(),
        "updated_at": model.updated_at.isoformat(),
    }


def _serialize_result(
    result,
    *,
    method_by_id,
    dataset_by_id,
    metric_by_id,
    task_by_id,
) -> dict[str, Any]:
    return {
        "id": str(result.id),
        "paper_id": str(result.paper_id),
        "method": _serialize_method(method_by_id[result.method_id]) if result.method_id else None,
        "dataset": _serialize_dataset(dataset_by_id[result.dataset_id]) if result.dataset_id else None,
        "metric": _serialize_metric(metric_by_id[result.metric_id]) if result.metric_id else None,
        "task": _serialize_task(task_by_id[result.task_id]) if result.task_id else None,
        "split": result.split,
        "value_numeric": float(result.value_numeric) if result.value_numeric is not None else None,
        "value_text": result.value_text,
        "is_sota": result.is_sota,
        "confidence": result.confidence,
        "evidence": result.evidence,
        "verified": result.verified,
        "verifier_notes": result.verifier_notes,
        "created_at": result.created_at.isoformat(),
        "updated_at": result.updated_at.isoformat(),
    }


def _serialize_claim(model) -> dict[str, Any]:
    return {
        "id": str(model.id),
        "paper_id": str(model.paper_id),
        "category": model.category.value,
        "text": model.text,
        "confidence": model.confidence,
        "evidence": model.evidence,
        "created_at": model.created_at.isoformat(),
        "updated_at": model.updated_at.isoformat(),
    }

<|MERGE_RESOLUTION|>--- conflicted
+++ resolved
@@ -77,82 +77,6 @@
     return []
 
 
-<<<<<<< HEAD
-def _truncate_for_log(value: str, limit: int = 500) -> str:
-    if len(value) <= limit:
-        return value
-    return f"{value[:limit]}…"
-
-
-def _stringify_for_log(payload: Any) -> str:
-    if isinstance(payload, str):
-        return payload
-    try:
-        return json.dumps(payload)
-    except Exception:  # pragma: no cover - defensive
-        return repr(payload)
-
-
-def _format_section_ids(sections: Sequence[dict[str, Any]]) -> str:
-    identifiers = [str(section.get("id")) for section in sections if section.get("id")]
-    if not identifiers:
-        return "count=0"
-    preview = ", ".join(identifiers[:5])
-    if len(identifiers) > 5:
-        preview = f"{preview}, …"
-    return f"count={len(identifiers)} ids=[{preview}]"
-
-
-def _coerce_tier2_payload(
-    raw_payload: Any,
-    *,
-    paper_id: UUID,
-    paper_title: str,
-    sections: Sequence[dict[str, Any]],
-) -> Tier2LLMPayload:
-    """Coerce the raw LLM payload into the validated Tier-2 schema."""
-
-    section_descriptor = _format_section_ids(sections)
-
-    try:
-        normalised = _normalise_llm_payload(
-            raw_payload,
-            paper_title=paper_title,
-            sections=sections,
-        )
-    except RuntimeError as exc:
-        raw_repr = _truncate_for_log(_stringify_for_log(raw_payload))
-        detail = str(exc)
-        if exc.__cause__ is not None:
-            detail = f"{detail} ({exc.__cause__})"
-        logger.error(
-            "[tier2] failed to normalise payload paper=%s sections=%s error=%s raw=%s",
-            paper_id,
-            section_descriptor,
-            detail,
-            raw_repr,
-        )
-        return Tier2LLMPayload()
-
-    try:
-        return Tier2LLMPayload.model_validate(normalised)
-    except ValidationError as exc:
-        try:
-            serialised = json.dumps(normalised)
-        except Exception:  # pragma: no cover - defensive
-            serialised = repr(normalised)
-        logger.error(
-            "[tier2] schema validation failed paper=%s sections=%s error=%s data=%s",
-            paper_id,
-            section_descriptor,
-            exc,
-            _truncate_for_log(serialised),
-        )
-        return Tier2LLMPayload()
-
-
-=======
->>>>>>> 9b23169a
 async def run_tier2_structurer(
     paper_id: UUID,
     *,
