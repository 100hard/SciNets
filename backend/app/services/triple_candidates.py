from __future__ import annotations

import json
from typing import Sequence
from uuid import UUID

try:
    from asyncpg.pgproto import pgproto  # type: ignore
except Exception:  # pragma: no cover - asyncpg may be absent
    pgproto = None  # type: ignore[assignment]

from app.db.pool import get_pool
from app.models.triple_candidate import TripleCandidateRecord


INSERT_SQL = """
    INSERT INTO triple_candidates (
        paper_id,
        section_id,
        subject_text,
        relation_text,
        object_text,
        subject_span,
        object_span,
        subject_type_guess,
        relation_type_guess,
        object_type_guess,
        evidence_text,
        triple_conf,
        schema_match_score,
        tier,
        graph_metadata,
        provenance
    )
    VALUES (
        $1, $2, $3, $4, $5, $6, $7, $8, $9, $10, $11, $12, $13, $14, $15, $16
    )
"""


def _encode_json(value: object) -> object:
    if value is None:
        return None
    jsonb_factory = getattr(pgproto, "Jsonb", None) if pgproto is not None else None
    if jsonb_factory is not None:
        return jsonb_factory(value)
    return json.dumps(value)


async def replace_triple_candidates(
    paper_id: UUID,
    candidates: Sequence[TripleCandidateRecord],
) -> None:
    """Replace stored triple candidates for a paper with the latest payload."""

    pool = get_pool()
    async with pool.acquire() as conn:
        async with conn.transaction():
            await conn.execute(
                "DELETE FROM triple_candidates WHERE paper_id = $1",
                paper_id,
            )
            if not candidates:
                return

            section_lookup_needed = any(candidate.section_id for candidate in candidates)
            valid_section_ids: set[UUID] = set()
            if section_lookup_needed:
                rows = await conn.fetch(
                    "SELECT id FROM sections WHERE paper_id = $1",
                    paper_id,
                )
                valid_section_ids = {row["id"] for row in rows}

            records = []
            for candidate in candidates:
                section_uuid = _safe_uuid(candidate.section_id)
                if section_uuid and section_uuid not in valid_section_ids:
                    section_uuid = None

                records.append(
                    (
                        candidate.paper_id,
                        section_uuid,
                        candidate.subject,
                        candidate.relation,
                        candidate.object,
                        candidate.subject_span,
                        candidate.object_span,
                        candidate.subject_type_guess,
                        candidate.relation_type_guess,
                        candidate.object_type_guess,
                        candidate.evidence,
                        candidate.triple_conf,
                        candidate.schema_match_score,
                        candidate.tier,
<<<<<<< Updated upstream
                        candidate.graph_metadata,
                        candidate.provenance,
<<<<<<< HEAD
=======
=======
                        _encode_json(candidate.graph_metadata or {}),
>>>>>>> Stashed changes
>>>>>>> 3e54121d
                    )
                )

            await conn.executemany(INSERT_SQL, records)


def _safe_uuid(value: str | None) -> UUID | None:
    if not value:
        return None
    try:
        return UUID(str(value))
    except (TypeError, ValueError):
        return None<|MERGE_RESOLUTION|>--- conflicted
+++ resolved
@@ -94,15 +94,9 @@
                         candidate.triple_conf,
                         candidate.schema_match_score,
                         candidate.tier,
-<<<<<<< Updated upstream
                         candidate.graph_metadata,
                         candidate.provenance,
-<<<<<<< HEAD
-=======
-=======
-                        _encode_json(candidate.graph_metadata or {}),
->>>>>>> Stashed changes
->>>>>>> 3e54121d
+
                     )
                 )
 
