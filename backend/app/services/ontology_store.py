from __future__ import annotations

import json
from collections.abc import Iterable, Sequence
from typing import Any
from uuid import UUID

from app.db.pool import get_pool
from app.models.ontology import (
    Claim,
    ClaimCreate,
    Dataset,
    Method,
    Metric,
    Result,
    ResultCreate,
    Task,
)


_METHOD_COLUMNS = "id, name, aliases, description, created_at, updated_at"
_DATASET_COLUMNS = "id, name, aliases, description, created_at, updated_at"
_METRIC_COLUMNS = "id, name, unit, aliases, description, created_at, updated_at"
_TASK_COLUMNS = "id, name, aliases, description, created_at, updated_at"


<<<<<<< HEAD
_RESULTS_VERIFICATION_SUPPORTED: bool | None = None


=======
>>>>>>> 0060a7ee
def _clean_aliases(raw_aliases: Iterable[str] | str | None) -> list[str]:
    if raw_aliases is None:
        candidates: list[Any] = []
    elif isinstance(raw_aliases, str):
        try:
            decoded = json.loads(raw_aliases)
        except json.JSONDecodeError:
            candidates = [raw_aliases]
        else:
            if isinstance(decoded, list):
                candidates = decoded
            elif decoded is None:
                candidates = []
            else:
                candidates = [decoded]
    else:
        candidates = list(raw_aliases)

    cleaned = [
        alias.strip()
        for alias in candidates
        if isinstance(alias, str) and alias.strip()
    ]
    return list(dict.fromkeys(cleaned))


def _clean_evidence(raw_evidence: Any) -> list[dict[str, Any]]:
    if raw_evidence is None:
        return []
    if isinstance(raw_evidence, list):
        return [item for item in raw_evidence if isinstance(item, dict)]
    if isinstance(raw_evidence, str):
        try:
            decoded = json.loads(raw_evidence)
        except json.JSONDecodeError:
            return []
        if isinstance(decoded, list):
            return [item for item in decoded if isinstance(item, dict)]
        return []
    return []


def _method_from_row(row: Any) -> Method:
    payload = dict(row)
    payload["aliases"] = _clean_aliases(payload.get("aliases"))
    return Method(**payload)


def _dataset_from_row(row: Any) -> Dataset:
    payload = dict(row)
    payload["aliases"] = _clean_aliases(payload.get("aliases"))
    return Dataset(**payload)


def _metric_from_row(row: Any) -> Metric:
    payload = dict(row)
    payload["aliases"] = _clean_aliases(payload.get("aliases"))
    return Metric(**payload)


def _task_from_row(row: Any) -> Task:
    payload = dict(row)
    payload["aliases"] = _clean_aliases(payload.get("aliases"))
    return Task(**payload)


<<<<<<< HEAD
_RESULT_INSERT_SQL = """
    INSERT INTO results (
        paper_id,
        method_id,
        dataset_id,
        metric_id,
        task_id,
        split,
        value_numeric,
        value_text,
        is_sota,
        confidence,
        evidence
    )
    VALUES ($1, $2, $3, $4, $5, $6, $7, $8, $9, $10, $11::jsonb)
    RETURNING id, paper_id, method_id, dataset_id, metric_id, task_id,
              split, value_numeric, value_text, is_sota, confidence,
              evidence, created_at, updated_at
"""


_RESULT_INSERT_SQL_WITH_VERIFICATION = """
    INSERT INTO results (
        paper_id,
        method_id,
        dataset_id,
        metric_id,
        task_id,
        split,
        value_numeric,
        value_text,
        is_sota,
        confidence,
        evidence,
        verified,
        verifier_notes
    )
    VALUES ($1, $2, $3, $4, $5, $6, $7, $8, $9, $10, $11::jsonb, $12, $13)
    RETURNING id, paper_id, method_id, dataset_id, metric_id, task_id,
              split, value_numeric, value_text, is_sota, confidence,
              evidence, verified, verifier_notes, created_at, updated_at
"""


async def _results_supports_verification(conn: Any) -> bool:
    global _RESULTS_VERIFICATION_SUPPORTED

    if _RESULTS_VERIFICATION_SUPPORTED is not None:
        return _RESULTS_VERIFICATION_SUPPORTED

    rows = await conn.fetch(
        """
        SELECT column_name
        FROM information_schema.columns
        WHERE table_schema = current_schema()
          AND table_name = 'results'
          AND column_name IN ('verified', 'verifier_notes')
        """
    )
    columns = {row["column_name"] for row in rows}
    _RESULTS_VERIFICATION_SUPPORTED = {
        "verified",
        "verifier_notes",
    }.issubset(columns)
    return _RESULTS_VERIFICATION_SUPPORTED


=======
>>>>>>> 0060a7ee
async def ensure_method(
    name: str,
    *,
    aliases: Iterable[str] | None = None,
    description: str | None = None,
) -> Method:
    cleaned = name.strip()
    if not cleaned:
        raise ValueError("Method name cannot be empty")

    alias_list = _clean_aliases(aliases)

    pool = get_pool()
    async with pool.acquire() as conn:
        row = await conn.fetchrow(
            f"SELECT {_METHOD_COLUMNS} FROM methods WHERE lower(name) = lower($1) LIMIT 1",
            cleaned,
        )
        if row:
            return _method_from_row(row)

        row = await conn.fetchrow(
            """
            INSERT INTO methods (name, aliases, description)
            VALUES ($1, $2::jsonb, $3)
            RETURNING id, name, aliases, description, created_at, updated_at
            """,
            cleaned,
            json.dumps(alias_list),
            description,
        )
    return _method_from_row(row)


async def ensure_dataset(
    name: str,
    *,
    aliases: Iterable[str] | None = None,
    description: str | None = None,
) -> Dataset:
    cleaned = name.strip()
    if not cleaned:
        raise ValueError("Dataset name cannot be empty")

    alias_list = _clean_aliases(aliases)

    pool = get_pool()
    async with pool.acquire() as conn:
        row = await conn.fetchrow(
            f"SELECT {_DATASET_COLUMNS} FROM datasets WHERE lower(name) = lower($1) LIMIT 1",
            cleaned,
        )
        if row:
            return _dataset_from_row(row)

        row = await conn.fetchrow(
            """
            INSERT INTO datasets (name, aliases, description)
            VALUES ($1, $2::jsonb, $3)
            RETURNING id, name, aliases, description, created_at, updated_at
            """,
            cleaned,
            json.dumps(alias_list),
            description,
        )
    return _dataset_from_row(row)


async def ensure_metric(
    name: str,
    *,
    unit: str | None = None,
    aliases: Iterable[str] | None = None,
    description: str | None = None,
) -> Metric:
    cleaned = name.strip()
    if not cleaned:
        raise ValueError("Metric name cannot be empty")

    alias_list = _clean_aliases(aliases)

    pool = get_pool()
    async with pool.acquire() as conn:
        row = await conn.fetchrow(
            f"SELECT {_METRIC_COLUMNS} FROM metrics WHERE lower(name) = lower($1) LIMIT 1",
            cleaned,
        )
        if row:
            return _metric_from_row(row)

        row = await conn.fetchrow(
            """
            INSERT INTO metrics (name, unit, aliases, description)
            VALUES ($1, $2, $3::jsonb, $4)
            RETURNING id, name, unit, aliases, description, created_at, updated_at
            """,
            cleaned,
            unit,
            json.dumps(alias_list),
            description,
        )
    return _metric_from_row(row)


async def ensure_task(
    name: str,
    *,
    aliases: Iterable[str] | None = None,
    description: str | None = None,
) -> Task:
    cleaned = name.strip()
    if not cleaned:
        raise ValueError("Task name cannot be empty")

    alias_list = _clean_aliases(aliases)

    pool = get_pool()
    async with pool.acquire() as conn:
        row = await conn.fetchrow(
            f"SELECT {_TASK_COLUMNS} FROM tasks WHERE lower(name) = lower($1) LIMIT 1",
            cleaned,
        )
        if row:
            return _task_from_row(row)

        row = await conn.fetchrow(
            """
            INSERT INTO tasks (name, aliases, description)
            VALUES ($1, $2::jsonb, $3)
            RETURNING id, name, aliases, description, created_at, updated_at
            """,
            cleaned,
            json.dumps(alias_list),
            description,
        )
    return _task_from_row(row)


async def replace_results(
    paper_id: UUID,
    results: Sequence[ResultCreate],
) -> list[Result]:
    pool = get_pool()
    async with pool.acquire() as conn:
        async with conn.transaction():
            await conn.execute("DELETE FROM results WHERE paper_id = $1", paper_id)
            if not results:
                return []

            inserted: list[Result] = []
            include_verification = await _results_supports_verification(conn)
            insert_sql = (
                _RESULT_INSERT_SQL_WITH_VERIFICATION
                if include_verification
                else _RESULT_INSERT_SQL
            )

            for result in results:
<<<<<<< HEAD
                params: list[Any] = [
=======
                row = await conn.fetchrow(
                    """
                    INSERT INTO results (
                        paper_id,
                        method_id,
                        dataset_id,
                        metric_id,
                        task_id,
                        split,
                        value_numeric,
                        value_text,
                        is_sota,
                        confidence,
                        evidence,
                        verified,
                        verifier_notes
                    )
                    VALUES ($1, $2, $3, $4, $5, $6, $7, $8, $9, $10, $11::jsonb, $12, $13)
                    RETURNING id, paper_id, method_id, dataset_id, metric_id, task_id,
                              split, value_numeric, value_text, is_sota, confidence,
                              evidence, verified, verifier_notes, created_at, updated_at
                    """,
>>>>>>> 0060a7ee
                    result.paper_id,
                    result.method_id,
                    result.dataset_id,
                    result.metric_id,
                    result.task_id,
                    result.split,
                    result.value_numeric,
                    result.value_text,
                    result.is_sota,
                    result.confidence,
                    json.dumps(result.evidence),
<<<<<<< HEAD
                ]
                if include_verification:
                    params.extend([result.verified, result.verifier_notes])

                row = await conn.fetchrow(insert_sql, *params)
                payload = dict(row)
                payload["evidence"] = _clean_evidence(payload.get("evidence"))
                if not include_verification:
                    payload.setdefault("verified", None)
                    payload.setdefault("verifier_notes", None)
=======
                    result.verified,
                    result.verifier_notes,
                )
                payload = dict(row)
                payload["evidence"] = _clean_evidence(payload.get("evidence"))
>>>>>>> 0060a7ee
                inserted.append(Result(**payload))
    return inserted


async def replace_claims(
    paper_id: UUID,
    claims: Sequence[ClaimCreate],
) -> list[Claim]:
    pool = get_pool()
    async with pool.acquire() as conn:
        async with conn.transaction():
            await conn.execute("DELETE FROM claims WHERE paper_id = $1", paper_id)
            if not claims:
                return []

            inserted: list[Claim] = []
            for claim in claims:
                row = await conn.fetchrow(
                    """
                    INSERT INTO claims (paper_id, category, text, confidence, evidence)
                    VALUES ($1, $2, $3, $4, $5::jsonb)
                    RETURNING id, paper_id, category, text, confidence, evidence, created_at, updated_at
                    """,
                    claim.paper_id,
                    claim.category,
                    claim.text,
                    claim.confidence,
                    json.dumps(claim.evidence),
                )
                payload = dict(row)
                payload["evidence"] = _clean_evidence(payload.get("evidence"))
                inserted.append(Claim(**payload))
    return inserted<|MERGE_RESOLUTION|>--- conflicted
+++ resolved
@@ -24,12 +24,6 @@
 _TASK_COLUMNS = "id, name, aliases, description, created_at, updated_at"
 
 
-<<<<<<< HEAD
-_RESULTS_VERIFICATION_SUPPORTED: bool | None = None
-
-
-=======
->>>>>>> 0060a7ee
 def _clean_aliases(raw_aliases: Iterable[str] | str | None) -> list[str]:
     if raw_aliases is None:
         candidates: list[Any] = []
@@ -96,76 +90,7 @@
     return Task(**payload)
 
 
-<<<<<<< HEAD
-_RESULT_INSERT_SQL = """
-    INSERT INTO results (
-        paper_id,
-        method_id,
-        dataset_id,
-        metric_id,
-        task_id,
-        split,
-        value_numeric,
-        value_text,
-        is_sota,
-        confidence,
-        evidence
-    )
-    VALUES ($1, $2, $3, $4, $5, $6, $7, $8, $9, $10, $11::jsonb)
-    RETURNING id, paper_id, method_id, dataset_id, metric_id, task_id,
-              split, value_numeric, value_text, is_sota, confidence,
-              evidence, created_at, updated_at
-"""
-
-
-_RESULT_INSERT_SQL_WITH_VERIFICATION = """
-    INSERT INTO results (
-        paper_id,
-        method_id,
-        dataset_id,
-        metric_id,
-        task_id,
-        split,
-        value_numeric,
-        value_text,
-        is_sota,
-        confidence,
-        evidence,
-        verified,
-        verifier_notes
-    )
-    VALUES ($1, $2, $3, $4, $5, $6, $7, $8, $9, $10, $11::jsonb, $12, $13)
-    RETURNING id, paper_id, method_id, dataset_id, metric_id, task_id,
-              split, value_numeric, value_text, is_sota, confidence,
-              evidence, verified, verifier_notes, created_at, updated_at
-"""
-
-
-async def _results_supports_verification(conn: Any) -> bool:
-    global _RESULTS_VERIFICATION_SUPPORTED
-
-    if _RESULTS_VERIFICATION_SUPPORTED is not None:
-        return _RESULTS_VERIFICATION_SUPPORTED
-
-    rows = await conn.fetch(
-        """
-        SELECT column_name
-        FROM information_schema.columns
-        WHERE table_schema = current_schema()
-          AND table_name = 'results'
-          AND column_name IN ('verified', 'verifier_notes')
-        """
-    )
-    columns = {row["column_name"] for row in rows}
-    _RESULTS_VERIFICATION_SUPPORTED = {
-        "verified",
-        "verifier_notes",
-    }.issubset(columns)
-    return _RESULTS_VERIFICATION_SUPPORTED
-
-
-=======
->>>>>>> 0060a7ee
+
 async def ensure_method(
     name: str,
     *,
@@ -324,32 +249,7 @@
             )
 
             for result in results:
-<<<<<<< HEAD
-                params: list[Any] = [
-=======
-                row = await conn.fetchrow(
-                    """
-                    INSERT INTO results (
-                        paper_id,
-                        method_id,
-                        dataset_id,
-                        metric_id,
-                        task_id,
-                        split,
-                        value_numeric,
-                        value_text,
-                        is_sota,
-                        confidence,
-                        evidence,
-                        verified,
-                        verifier_notes
-                    )
-                    VALUES ($1, $2, $3, $4, $5, $6, $7, $8, $9, $10, $11::jsonb, $12, $13)
-                    RETURNING id, paper_id, method_id, dataset_id, metric_id, task_id,
-                              split, value_numeric, value_text, is_sota, confidence,
-                              evidence, verified, verifier_notes, created_at, updated_at
-                    """,
->>>>>>> 0060a7ee
+
                     result.paper_id,
                     result.method_id,
                     result.dataset_id,
@@ -361,24 +261,7 @@
                     result.is_sota,
                     result.confidence,
                     json.dumps(result.evidence),
-<<<<<<< HEAD
-                ]
-                if include_verification:
-                    params.extend([result.verified, result.verifier_notes])
-
-                row = await conn.fetchrow(insert_sql, *params)
-                payload = dict(row)
-                payload["evidence"] = _clean_evidence(payload.get("evidence"))
-                if not include_verification:
-                    payload.setdefault("verified", None)
-                    payload.setdefault("verifier_notes", None)
-=======
-                    result.verified,
-                    result.verifier_notes,
-                )
-                payload = dict(row)
-                payload["evidence"] = _clean_evidence(payload.get("evidence"))
->>>>>>> 0060a7ee
+
                 inserted.append(Result(**payload))
     return inserted
 
