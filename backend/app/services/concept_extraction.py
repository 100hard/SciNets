--- conflicted
+++ resolved
@@ -62,38 +62,8 @@
     type: Optional[str]
     description: Optional[str]
     score: float
-<<<<<<< HEAD
     canonical_id: Optional[str] = None
     canonical_score: Optional[float] = None
-=======
-    occurrences: int
-    provenance: List["ConceptProvenance"] = field(default_factory=list)
-
-
-@dataclass
-class ConceptProvenance:
-    section_id: Optional[UUID]
-    char_start: Optional[int]
-    char_end: Optional[int]
-    snippet: Optional[str]
-    provider: str
-    provider_metadata: Dict[str, Any] = field(default_factory=dict)
-
-    def to_payload(self) -> Dict[str, Any]:
-        payload: Dict[str, Any] = {
-            "section_id": str(self.section_id) if self.section_id else None,
-            "char_start": self.char_start,
-            "char_end": self.char_end,
-            "snippet": self.snippet,
-            "provider": self.provider,
-            "provider_metadata": {
-                key: value
-                for key, value in self.provider_metadata.items()
-                if value is not None
-            },
-        }
-        return payload
->>>>>>> 2252d4be
 
 
 @dataclass
@@ -103,17 +73,9 @@
     type: Optional[str]
     description: Optional[str]
     score: float
-<<<<<<< HEAD
     occurrences: int = 1
     canonical_id: Optional[str] = None
     canonical_score: Optional[float] = None
-=======
-    provenance: List[ConceptProvenance] = field(default_factory=list)
-
-    @property
-    def occurrences(self) -> int:
-        return len(self.provenance)
->>>>>>> 2252d4be
 
 
 @dataclass
@@ -167,16 +129,11 @@
             type=candidate.type,
             description=candidate.description,
             score=round(_final_score(candidate), 4),
-<<<<<<< HEAD
             canonical_id=candidate.canonical_id,
             canonical_score=
             round(candidate.canonical_score, 4)
             if candidate.canonical_score is not None
             else None,
-=======
-            occurrences=candidate.occurrences,
-            provenance=list(candidate.provenance),
->>>>>>> 2252d4be
         )
         for candidate in top_ranked
     ]
@@ -411,7 +368,6 @@
         registry[candidate.normalized] = candidate
         return
     existing.score += candidate.score
-<<<<<<< HEAD
     existing.occurrences += candidate.occurrences
     existing_canonical_score = (
         existing.canonical_score if existing.canonical_score is not None else float("-inf")
@@ -424,9 +380,6 @@
     ):
         existing.canonical_id = candidate.canonical_id
         existing.canonical_score = candidate.canonical_score
-=======
-    existing.provenance.extend(candidate.provenance)
->>>>>>> 2252d4be
     if candidate.type and (not existing.type or existing.type == "keyword"):
         existing.type = candidate.type
     if candidate.description and (
@@ -508,7 +461,6 @@
             description = _compose_description(section, snippet)
             label = (entity.label_ or "entity").lower()
             score = 4.0 + min(len(normalized.split()), 4)
-<<<<<<< HEAD
             kb_ents = getattr(getattr(entity, "_", None), "kb_ents", None)
             canonical_id: Optional[str] = None
             canonical_score: Optional[float] = None
@@ -518,40 +470,14 @@
                     best = max(kb_list, key=lambda item: item[1] if len(item) > 1 else 0.0)
                     canonical_id = str(best[0])
                     canonical_score = float(best[1]) if len(best) > 1 else None
-=======
-            absolute_start, absolute_end = _resolve_absolute_span(
-                section, entity.start_char, entity.end_char
-            )
-            metadata = dict(provider_metadata or {})
-            if getattr(entity, "label_", None):
-                metadata.setdefault("label", entity.label_)
-            kb_id = getattr(entity, "kb_id_", None)
-            if kb_id:
-                metadata["kb_id"] = kb_id
-            metadata["relative_span"] = [entity.start_char, entity.end_char]
-            provenance = ConceptProvenance(
-                section_id=getattr(section, "id", None),
-                char_start=absolute_start,
-                char_end=absolute_end,
-                snippet=snippet,
-                provider=provider,
-                provider_metadata={
-                    key: value for key, value in metadata.items() if value is not None
-                },
-            )
->>>>>>> 2252d4be
             yield _Candidate(
                 name=name,
                 normalized=normalized,
                 type=label,
                 description=description,
                 score=score,
-<<<<<<< HEAD
                 canonical_id=canonical_id,
                 canonical_score=canonical_score,
-=======
-                provenance=[provenance],
->>>>>>> 2252d4be
             )
 
 
