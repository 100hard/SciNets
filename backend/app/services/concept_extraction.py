from __future__ import annotations

import re
import warnings
import unicodedata
from dataclasses import dataclass, field
from typing import Any, Dict, Iterable, List, Optional, Sequence, Set, Tuple, Union
from uuid import UUID

from app.core.config import settings
from app.models.concept import Concept, ConceptCreate
from app.models.paper import Paper
from app.models.section import Section, SectionBase
from app.services.concepts import replace_concepts
from app.services.papers import get_paper
from app.services.relations import replace_paper_concept_relations
from app.services.sections import list_sections

try:  # pragma: no cover - optional dependency
    import spacy  # type: ignore[import]
except ImportError:  # pragma: no cover - optional dependency
    spacy = None  # type: ignore[assignment]

try:  # pragma: no cover - optional dependency
    from spacy.language import Language  # type: ignore[import]
except ImportError:  # pragma: no cover - optional dependency
    Language = None  # type: ignore[assignment]

try:  # pragma: no cover - optional dependency
    from scispacy.abbreviation import AbbreviationDetector  # type: ignore[import]
except ImportError:  # pragma: no cover - optional dependency
    AbbreviationDetector = None  # type: ignore[assignment]

try:  # pragma: no cover - optional dependency
    from scispacy.linking import EntityLinker  # type: ignore[import]
except ImportError:  # pragma: no cover - optional dependency
    EntityLinker = None  # type: ignore[assignment]


MIN_CHAR_LENGTH = 3
SNIPPET_WINDOW = 120

COMMON_SECTION_TITLES = {
    "abstract",
    "introduction",
    "related work",
    "background",
    "methods",
    "method",
    "experiments",
    "results",
    "discussion",
    "conclusion",
    "conclusions",
}

STOPWORDS: Set[str] = set(settings.concept_extraction.tuning.stopwords)

_SPACY_MODEL_CACHE: Dict[str, Union[Language, bool]] = {}

FILLER_PREFIXES: Set[str] = set(
    settings.concept_extraction.tuning.filler_prefixes
)

FILLER_SUFFIXES: Set[str] = set(
    settings.concept_extraction.tuning.filler_suffixes
)


@dataclass
class ExtractedConcept:
    name: str
    type: Optional[str]
    description: Optional[str]
    score: float
    metadata: Dict[str, Any] = field(default_factory=dict)


@dataclass
class _Candidate:
    name: str
    normalized: str
    type: Optional[str]
    description: Optional[str]
    score: float
    occurrences: int = 1
    provenance: List[Dict[str, Any]] = field(default_factory=list)
    canonical_hints: List[Dict[str, Any]] = field(default_factory=list)
    abbreviations: Set[Tuple[str, str]] = field(default_factory=set)


@dataclass
class ConceptExtractionRuntimeConfig:
    max_concepts: int
    max_tokens: int
    stopwords: Set[str]
    filler_prefixes: Set[str]
    filler_suffixes: Set[str]
    provider_priority: Tuple[str, ...]
    scispacy_models: Tuple[str, ...]
    domain_model: Optional[str]
    llm_prompt: Optional[str]
    entity_hints: Dict[str, Set[str]] = field(default_factory=dict)
    domain_key: Optional[str] = None


def extract_concepts_from_sections(
    sections: Sequence[SectionBase],
    *,
    config: Optional[ConceptExtractionRuntimeConfig] = None,
    paper: Optional[Paper] = None,
) -> List[ExtractedConcept]:
    filtered = [section for section in sections if section.content.strip()]
    if not filtered:
        return []

    runtime = config or _build_runtime_config(paper)
    candidates: Dict[str, _Candidate] = {}

    provider_available, provider_candidates = _collect_model_candidates(filtered, runtime)
    for candidate in provider_candidates:
        _merge_candidate(candidates, candidate)

    if not provider_available:
        for candidate in _extract_with_heuristics(
            filtered, runtime, provider_name="heuristic"
        ):
            _merge_candidate(candidates, candidate)

    if not candidates:
        return []

    _apply_method_post_filters(candidates, runtime)

    ranked = sorted(
        candidates.values(), key=lambda item: (-_final_score(item), item.name.lower())
    )
    top_ranked = ranked[: runtime.max_concepts]
    return [
        ExtractedConcept(
            name=candidate.name,
            type=candidate.type,
            description=candidate.description,
            score=round(_final_score(candidate), 4),
            metadata=_build_candidate_metadata(candidate),
        )
        for candidate in top_ranked
    ]


def _collect_model_candidates(
    sections: Sequence[SectionBase],
    config: ConceptExtractionRuntimeConfig,
) -> Tuple[bool, List[_Candidate]]:
    collected: List[_Candidate] = []
    provider_available = False
    for provider in config.provider_priority:
        normalized_provider = provider.lower()
        if normalized_provider == "scispacy":
            loaded = _load_scispacy_model(config)
            if loaded is None:
                continue
            model, model_name = loaded
            provider_available = True
            provider_name = _resolve_provider_name("scispacy", model_name, model)
            collected.extend(
                _extract_with_spacy_model(
                    model,
                    sections,
                    config,
                    provider_name=provider_name,
                )
            )
            break
        if normalized_provider == "domain_ner":
            if not config.domain_model:
                continue
            model = _load_spacy_model(config.domain_model)
            if model is None:
                continue
            provider_available = True
            provider_name = _resolve_provider_name(
                "domain_ner", config.domain_model, model
            )
            collected.extend(
                _extract_with_spacy_model(
                    model,
                    sections,
                    config,
                    provider_name=provider_name,
                )
            )
            break
        if normalized_provider == "llm":
            if not _llm_prompt_available(config):
                continue
            provider_available = True
            collected.extend(_extract_with_llm(sections, config))
            break
    return provider_available, collected


def _resolve_provider_name(
    provider_key: str, configured_name: Optional[str], model: Optional[Language]
) -> str:
    meta_name = ""
    if model is not None:
        meta_name = str(model.meta.get("name") or "")
    components = [provider_key]
    if configured_name:
        components.append(configured_name)
    elif meta_name:
        components.append(meta_name)
    return "::".join(filter(None, components))


async def extract_and_store_concepts(
    paper_id: UUID,
    sections: Optional[Sequence[SectionBase]] = None,
) -> List[Concept]:
    if sections is None:
        sections = await _load_sections_for_paper(paper_id)

    paper = await get_paper(paper_id)
    config = _build_runtime_config(paper)
    concepts = extract_concepts_from_sections(sections, config=config, paper=paper)
    concept_models = [
        ConceptCreate(
            paper_id=paper_id,
            name=concept.name,
            type=concept.type,
            description=concept.description,
            metadata=concept.metadata,
        )
        for concept in concepts
    ]
    stored = await replace_concepts(paper_id, concept_models)
    try:
        await replace_paper_concept_relations(paper_id, stored, relation_type="mentions")
    except Exception as exc:  # pragma: no cover - background task logging
        print(
            f"[concept_extraction] Failed to sync paper {paper_id} concept relations: {exc}"
        )
    return stored


def _build_runtime_config(paper: Optional[Paper]) -> ConceptExtractionRuntimeConfig:
    concept_settings = settings.concept_extraction
    domain_key = _infer_domain_key(paper)
    overrides = (
        concept_settings.domain_overrides.get(domain_key)
        if domain_key and concept_settings.domain_overrides
        else None
    )

    max_tokens = concept_settings.tuning.max_tokens
    if overrides and overrides.max_tokens is not None:
        max_tokens = overrides.max_tokens

    provider_priority: Tuple[str, ...]
    if overrides and overrides.provider_priority:
        provider_priority = tuple(overrides.provider_priority)
    else:
        base_providers = concept_settings.providers or ["scispacy"]
        provider_priority = tuple(base_providers)

    base_stopwords = set(concept_settings.tuning.stopwords)
    base_filler_prefixes = set(concept_settings.tuning.filler_prefixes)
    base_filler_suffixes = set(concept_settings.tuning.filler_suffixes)

    if overrides and overrides.stopwords:
        base_stopwords.update(word.lower() for word in overrides.stopwords)
    if overrides and overrides.filler_prefixes:
        base_filler_prefixes.update(word.lower() for word in overrides.filler_prefixes)
    if overrides and overrides.filler_suffixes:
        base_filler_suffixes.update(word.lower() for word in overrides.filler_suffixes)

    llm_prompt = overrides.llm_prompt if overrides and overrides.llm_prompt else concept_settings.llm_prompt

    entity_hints: Dict[str, Set[str]] = {}
    if overrides and overrides.entity_hints:
        for entity_type, hints in overrides.entity_hints.items():
            entity_hints[entity_type] = {hint.lower() for hint in hints}

    return ConceptExtractionRuntimeConfig(
        max_concepts=concept_settings.max_concepts,
        max_tokens=max(1, max_tokens),
        stopwords=base_stopwords,
        filler_prefixes=base_filler_prefixes,
        filler_suffixes=base_filler_suffixes,
        provider_priority=provider_priority,
        scispacy_models=tuple(concept_settings.scispacy_models),
        domain_model=overrides.ner_model if overrides else None,
        llm_prompt=llm_prompt,
        entity_hints=entity_hints,
        domain_key=domain_key,
    )


def _infer_domain_key(paper: Optional[Paper]) -> Optional[str]:
    if paper is None:
        return None
    fields = [paper.venue, paper.file_content_type, paper.title]
    combined = " ".join(filter(None, (value or "" for value in fields))).strip()
    if not combined:
        return None
    lowered = combined.lower()
    biology_cues = (
        "biology",
        "biochem",
        "genom",
        "microbio",
        "immun",
        "cell",
        "organism",
        "protein",
        "enzyme",
        "med",
    )
    if any(cue in lowered for cue in biology_cues):
        return "biology"

    materials_cues = (
        "material",
        "materials",
        "alloy",
        "polymer",
        "ceramic",
        "perovskite",
        "graphene",
        "nanotube",
        "battery",
        "cathode",
        "anode",
        "electrode",
        "composite",
        "crystal",
        "oxide",
    )
    if any(cue in lowered for cue in materials_cues):
        return "materials"

    return None


def _llm_prompt_available(config: ConceptExtractionRuntimeConfig) -> bool:
    if not config.llm_prompt:
        return False
    if settings.openai_api_key or settings.tier2_llm_model:
        return True
    return False


def _extract_with_llm(
    sections: Sequence[SectionBase],
    config: ConceptExtractionRuntimeConfig,
) -> List[_Candidate]:
    # Placeholder hook for a future LLM-backed extractor. We currently
    # require credentials to be configured before attempting to call an LLM.
    # Without them, we fall back to heuristic extraction.
    return []


async def _load_sections_for_paper(paper_id: UUID) -> List[Section]:
    sections: List[Section] = []
    offset = 0
    limit = 200
    while True:
        batch = await list_sections(paper_id=paper_id, limit=limit, offset=offset)
        if not batch:
            break
        sections.extend(batch)
        if len(batch) < limit:
            break
        offset += limit
    return sections


def _merge_candidate(registry: Dict[str, _Candidate], candidate: _Candidate) -> None:
    if candidate.normalized in COMMON_SECTION_TITLES:
        return
    existing = registry.get(candidate.normalized)
    if existing is None:
        registry[candidate.normalized] = candidate
        return
    existing.score += candidate.score
    existing.occurrences += candidate.occurrences
    existing_canonical_score = (
        existing.canonical_score if existing.canonical_score is not None else float("-inf")
    )
    candidate_canonical_score = (
        candidate.canonical_score if candidate.canonical_score is not None else float("-inf")
    )
    if candidate.canonical_id and (
        not existing.canonical_id or candidate_canonical_score > existing_canonical_score
    ):
        existing.canonical_id = candidate.canonical_id
        existing.canonical_score = candidate.canonical_score
    if candidate.type and (not existing.type or existing.type == "keyword"):
        existing.type = candidate.type
    if candidate.description and (
        not existing.description or len(candidate.description) < len(existing.description)
    ):
        existing.description = candidate.description
    existing_words = len(existing.name.split())
    candidate_words = len(candidate.name.split())
    if candidate_words < existing_words or (
        candidate_words == existing_words and len(candidate.name) < len(existing.name)
    ):
        existing.name = candidate.name
    _extend_provenance(existing.provenance, candidate.provenance)
    _merge_canonical(existing.canonical_hints, candidate.canonical_hints)
    existing.abbreviations |= candidate.abbreviations


def _extend_provenance(
    existing: List[Dict[str, Any]], incoming: List[Dict[str, Any]]
) -> None:
    if not incoming:
        return
    seen = {tuple(sorted(item.items())) for item in existing}
    for record in incoming:
        key = tuple(sorted(record.items()))
        if key in seen:
            continue
        existing.append(record)
        seen.add(key)


def _merge_canonical(
    existing: List[Dict[str, Any]], incoming: List[Dict[str, Any]]
) -> None:
    if not incoming:
        return
    seen = {(item.get("id"), item.get("source")) for item in existing}
    for record in incoming:
        key = (record.get("id"), record.get("source"))
        if key in seen:
            continue
        existing.append(record)
        seen.add(key)
<<<<<<< HEAD
=======


def _resolve_absolute_span(
    section: SectionBase, local_start: Optional[int], local_end: Optional[int]
) -> Tuple[Optional[int], Optional[int]]:
    if local_start is None and local_end is None:
        return None, None
    base_offset = section.char_start or 0
    if section.char_start is None:
        return local_start, local_end
    absolute_start = local_start + base_offset if local_start is not None else None
    absolute_end = local_end + base_offset if local_end is not None else None
    return absolute_start, absolute_end
>>>>>>> 65c31197


def _apply_method_post_filters(
    registry: Dict[str, _Candidate], config: ConceptExtractionRuntimeConfig
) -> None:
    for candidate in registry.values():
        if candidate.type != "method":
            continue
        if candidate.occurrences > 1:
            continue
        if _is_noisy_method_phrase(candidate.name, config):
            candidate.type = "keyword"


def _is_noisy_method_phrase(
    name: str, config: ConceptExtractionRuntimeConfig
) -> bool:
    lowered = name.strip().lower()
    if not lowered:
        return False
    tokens = lowered.split()
    if not tokens:
        return False
    if len(tokens) > 8 or len(lowered) > 80:
        return True
    first_token = tokens[0]
    if first_token in config.stopwords or first_token in config.filler_prefixes:
        return True
    return False


def _extract_with_spacy_model(
    model: Language,
    sections: Sequence[SectionBase],
    config: ConceptExtractionRuntimeConfig,
    *,
    provider_name: str,
) -> Iterable[_Candidate]:
    for section in sections:
        doc = model(section.content)
        for entity in getattr(doc, "ents", []):
            raw_name = entity.text
            long_form = getattr(getattr(entity, "_", None), "long_form", None)
            if long_form:
                long_text = getattr(long_form, "text", None) or str(long_form)
                if long_text:
                    raw_name = long_text
            name = _format_phrase(raw_name)
            normalized = _normalize_concept_name(name, config)
            if not normalized:
                continue
            snippet = _build_snippet(section.content, entity.start_char, entity.end_char)
            description = _compose_description(section, snippet)
            label = (entity.label_ or "entity").lower()
            score = 4.0 + min(len(normalized.split()), 4)
            provenance = [
                _build_provenance_record(
                    section,
                    entity.start_char,
                    entity.end_char,
                    snippet,
                    provider=provider_name,
                )
            ]
            canonical_hints = _collect_canonical_hints(entity)
            abbreviations: Set[Tuple[str, str]] = set()
            long_form = getattr(entity._, "long_form", None)
            if long_form:
                long_text = _format_phrase(str(long_form))
                if long_text and long_text.lower() != name.lower():
                    abbreviations.add((name, long_text))
            yield _Candidate(
                name=name,
                normalized=normalized,
                type=label,
                description=description,
                score=score,
                provenance=provenance,
                canonical_hints=canonical_hints,
                abbreviations=abbreviations,
            )


def _extract_with_heuristics(
    sections: Sequence[SectionBase],
    config: ConceptExtractionRuntimeConfig,
    provider_name: str,
) -> Iterable[_Candidate]:
    for section in sections:
        for phrase, start, end in _iter_phrases(section.content, config):
            normalized = _normalize_concept_name(phrase, config)
            if not normalized:
                continue
            snippet = _build_snippet(section.content, start, end)
            description = _compose_description(section, snippet)
            score = 1.0 + 0.3 * min(len(normalized.split()), 4)
            score += 0.2 if section.title else 0.0
            score += 0.4 if phrase.isupper() else 0.0
            provenance = [
                _build_provenance_record(
                    section,
                    start,
                    end,
                    snippet,
                    provider=provider_name,
                )
            ]
            yield _Candidate(
                name=_format_phrase(phrase),
                normalized=normalized,
                type=_infer_concept_type(phrase, entity_hints=config.entity_hints),
                description=description,
                score=score,
                provenance=provenance,
            )


def _iter_phrases(
    text: str,
    config: ConceptExtractionRuntimeConfig,
) -> Iterable[Tuple[str, int, int]]:
    tokens = list(re.finditer(r"[A-Za-z0-9][A-Za-z0-9\-]*", text))
    current: List[Tuple[str, int, int]] = []
    for match in tokens:
        token = match.group(0)
        normalized = token.lower()
        if normalized in config.stopwords:
            yield from _flush_phrase(current, config)
            current = []
            continue
        current.append((token, match.start(), match.end()))
        if len(current) >= config.max_tokens:
            yield from _flush_phrase(current, config)
            current = []
    yield from _flush_phrase(current, config)


def _flush_phrase(
    current: List[Tuple[str, int, int]],
    config: ConceptExtractionRuntimeConfig,
) -> Iterable[Tuple[str, int, int]]:
    if not current:
        return []
    words = [item[0] for item in current]
    start = current[0][1]
    end = current[-1][2]
    phrase = " ".join(words)
    tokens = len(words)
    if tokens == 1:
        word = words[0]
        if len(word) < 4 and not any(char.isdigit() for char in word):
            return []
        if word.islower():
            return []
    if tokens == 0:
        return []
    cleaned = _normalize_concept_name(phrase, config)
    if not cleaned or len(cleaned) < MIN_CHAR_LENGTH:
        return []
    if not any(char.isalpha() for char in cleaned):
        return []
    return [(phrase, start, end)]


def _normalize_concept_name(
    name: str, config: Optional[ConceptExtractionRuntimeConfig] = None
) -> str:
    normalized = unicodedata.normalize("NFKC", name).strip()
    normalized = normalized.replace("-", " ")
    normalized = re.sub(r"[\(\)\[\]\{\}]+", " ", normalized)
    normalized = re.sub(r"[^A-Za-z0-9\s]", "", normalized)
    normalized = re.sub(r"\s+", " ", normalized).strip().lower()
    if not normalized:
        return ""
    parts = normalized.split()
    trimmed = _trim_tokens(parts, config)
    if trimmed:
        parts = trimmed
    stemmed = []
    for part in parts:
        if len(part) > 4 and part.endswith("s"):
            stemmed.append(part[:-1])
        else:
            stemmed.append(part)
    return " ".join(stemmed)


def _trim_tokens(
    tokens: List[str], config: Optional[ConceptExtractionRuntimeConfig]
) -> List[str]:
    start = 0
    end = len(tokens)
    filler_prefixes = config.filler_prefixes if config else FILLER_PREFIXES
    filler_suffixes = config.filler_suffixes if config else FILLER_SUFFIXES
    while start < end and tokens[start] in filler_prefixes:
        start += 1
    while end > start and tokens[end - 1] in filler_suffixes:
        end -= 1
    trimmed = list(tokens[start:end])
    if not trimmed:
        trimmed = list(tokens)
    while len(trimmed) > 1 and _looks_like_acronym(trimmed[-1], trimmed[:-1]):
        trimmed.pop()
    return trimmed


def _looks_like_acronym(token: str, prior_tokens: Sequence[str]) -> bool:
    if len(prior_tokens) < 2:
        return False
    stripped = token.rstrip("s")
    if len(stripped) < 2 or len(stripped) > len(prior_tokens):
        return False
    if not stripped.isalpha():
        return False
    initials = "".join(part[0] for part in prior_tokens[: len(stripped)] if part)
    return stripped == initials.lower()


def _format_phrase(phrase: str) -> str:
    cleaned = unicodedata.normalize("NFKC", phrase).strip()
    cleaned = cleaned.replace("-", " ")
    cleaned = re.sub(r"\s+", " ", cleaned)
    if cleaned.islower():
        return cleaned.title()
    return cleaned


def _build_snippet(text: str, start: int, end: int) -> str:
    snippet_start = max(0, start - SNIPPET_WINDOW)
    snippet_end = min(len(text), end + SNIPPET_WINDOW)
    snippet = text[snippet_start:snippet_end].strip()
    snippet = re.sub(r"\s+", " ", snippet)
    if len(snippet) > SNIPPET_WINDOW * 2:
        snippet = snippet[: SNIPPET_WINDOW * 2].rstrip()
        snippet += "…"
    return snippet


def _compose_description(section: SectionBase, snippet: str) -> Optional[str]:
    title = (section.title or "").strip()
    normalized_title = _normalize_concept_name(title)
    parts: List[str] = []
    if title and normalized_title not in COMMON_SECTION_TITLES:
        parts.append(title)
    if snippet:
        parts.append(snippet)
    if not parts:
        return None
    return " · ".join(parts)


def _build_provenance_record(
    section: SectionBase,
    start: int,
    end: int,
    snippet: str,
    *,
    provider: str,
) -> Dict[str, Any]:
    section_uuid = getattr(section, "id", None)
    record: Dict[str, Any] = {
        "provider": provider,
        "section_id": str(section_uuid) if section_uuid else None,
        "section_title": section.title,
        "page": section.page_number,
        "offset_start": start,
        "offset_end": end,
        "char_start": _absolute_offset(section, start),
        "char_end": _absolute_offset(section, end),
        "section_char_start": getattr(section, "char_start", None),
        "section_char_end": getattr(section, "char_end", None),
        "snippet": snippet,
    }
    return record


def _absolute_offset(section: SectionBase, offset: int) -> Optional[int]:
    try:
        base = getattr(section, "char_start")
    except AttributeError:
        base = None
    if base is None:
        return None
    return int(base) + int(offset)


def _collect_canonical_hints(entity: Any) -> List[Dict[str, Any]]:
    hints: List[Dict[str, Any]] = []
    if entity is None or not hasattr(entity, "_"):
        return hints
    seen: Set[Tuple[str, str]] = set()
    for attr in dir(entity._):
        if not attr.startswith("kb_ents"):
            continue
        try:
            value = getattr(entity._, attr)
        except AttributeError:
            continue
        if not value:
            continue
        source = "umls" if attr == "kb_ents" else attr.replace("kb_ents_", "")
        for kb_id, score in value:
            key = (str(kb_id), source)
            if key in seen:
                continue
            hints.append({"id": str(kb_id), "score": float(score), "source": source})
            seen.add(key)
    return hints


def _maybe_configure_scispacy_components(model: Language, model_name: str) -> None:
    if model is None:
        return
    resolved_name = (model.meta.get("name") or model_name or "").lower()
    is_scispacy = any(
        cue in resolved_name for cue in ("scispacy", "_sci", "core_sci", "biomed")
    ) or any(pipe.startswith("scispacy") for pipe in getattr(model, "pipe_names", []))
    if not is_scispacy:
        return
    if AbbreviationDetector is not None and "abbreviation_detector" not in model.pipe_names:
        try:
            model.add_pipe("abbreviation_detector")
        except Exception as exc:  # pragma: no cover - optional component failures
            warnings.warn(
                f"[concept_extraction] Failed to add abbreviation detector: {exc}",
                RuntimeWarning,
            )
    if EntityLinker is None:
        return
    _ensure_entity_linker_component(
        model,
        pipe_name="scispacy_linker",
        linker_name="umls",
    )
    _ensure_entity_linker_component(
        model,
        pipe_name="scispacy_wikidata_linker",
        linker_name="wikidata",
    )


def _ensure_entity_linker_component(
    model: Language, *, pipe_name: str, linker_name: str
) -> None:
    if pipe_name in model.pipe_names:
        return
    if EntityLinker is None:
        return
    try:
        model.add_pipe(
            "scispacy_linker",
            name=pipe_name,
            config={"resolve_abbreviations": True, "linker_name": linker_name},
        )
    except Exception as exc:  # pragma: no cover - optional component failures
        warnings.warn(
            f"[concept_extraction] Failed to add {linker_name} linker: {exc}",
            RuntimeWarning,
        )


DATASET_HINTS = {
    "dataset",
    "data set",
    "corpus",
    "benchmark",
    "collection",
    "library",
    "suite",
    "set",
    "track",
    "challenge",
}

METRIC_HINTS = {
    "accuracy",
    "precision",
    "recall",
    "f1",
    "f-score",
    "bleu",
    "rouge",
    "meteor",
    "perplexity",
    "auc",
    "mae",
    "rmse",
    "error",
    "loss",
    "score",
    "psnr",
    "ssim",
}

TASK_HINTS = {
    "classification",
    "segmentation",
    "translation",
    "labeling",
    "detection",
    "regression",
    "prediction",
    "generation",
    "retrieval",
    "forecasting",
    "recognition",
    "synthesis",
    "analysis",
    "clustering",
    "matching",
}

METHOD_HINTS = {
    "network",
    "transformer",
    "model",
    "encoder",
    "decoder",
    "framework",
    "approach",
    "algorithm",
    "architecture",
    "pipeline",
    "system",
    "gan",
    "cnn",
    "rnn",
    "bert",
    "gpt",
    "resnet",
    "lstm",
    "cas9",
}

_METHOD_SUFFIX_PATTERN = re.compile(
    r"(?:(?:auto)?encoder|decoder|network|net|transformer|former|gan|cnn|rnn|lstm|bert|gpt|resnet)$",
    re.IGNORECASE,
)

KNOWN_DATASETS = {
    "imagenet",
    "coco",
    "mnist",
    "cifar10",
    "cifar-10",
    "cifar100",
    "cifar-100",
    "wmt",
    "wmt14",
    "squad",
    "wikidata",
    "openwebtext",
    "msmarco",
    "libri",
    "librispeech",
    "glue",
    "superglue",
    "kitti",
    "nyuv2",
}


def _infer_concept_type(
    phrase: str, *, entity_hints: Optional[Dict[str, Set[str]]] = None
) -> str:
    normalized = phrase.lower()
    tokens = normalized.replace("-", " ").split()
    token_set = set(tokens)

    def _has_method_cue() -> bool:
        if not tokens:
            return False
        if token_set & METHOD_HINTS:
            return True
        last_token = tokens[-1]
        if _METHOD_SUFFIX_PATTERN.search(last_token):
            return True
        if len(tokens) == 1 and _METHOD_SUFFIX_PATTERN.search(tokens[0]):
            return True
        return False

    if any(char.isdigit() for char in phrase) and len(tokens) <= 3:
        if any(hint in normalized for hint in DATASET_HINTS) or normalized.replace("-", "") in KNOWN_DATASETS:
            return "dataset"
        if _has_method_cue():
            return "method"
        return "identifier"

    if token_set & METRIC_HINTS:
        return "metric"

    if token_set & DATASET_HINTS or any(name in normalized for name in KNOWN_DATASETS):
        return "dataset"

    if token_set & TASK_HINTS or any(normalized.endswith(suffix) for suffix in TASK_HINTS):
        return "task"

    if _has_method_cue():
        return "method"

    if phrase.isupper() and len(phrase) <= 12:
        return "acronym"

    if entity_hints:
        for entity_type, hints in entity_hints.items():
            for hint in hints:
                if hint and hint in normalized:
                    return entity_type

    return "keyword"


def _final_score(candidate: _Candidate) -> float:
    return candidate.score + 0.2 * candidate.occurrences


def _build_candidate_metadata(candidate: _Candidate) -> Dict[str, Any]:
    metadata: Dict[str, Any] = {"occurrences": candidate.occurrences}
    if candidate.provenance:
        metadata["provenance"] = list(candidate.provenance)
    if candidate.canonical_hints:
        metadata["canonical_hints"] = sorted(
            candidate.canonical_hints,
            key=lambda hint: (hint.get("source") or "", -float(hint.get("score", 0.0))),
        )
    if candidate.abbreviations:
        metadata["abbreviations"] = [
            {"short_form": short, "long_form": long}
            for short, long in sorted(candidate.abbreviations)
        ]
    return metadata


def _load_scispacy_model(
    config: ConceptExtractionRuntimeConfig,
) -> Optional[Tuple[Language, str]]:
    if spacy is None or Language is None:
        return None
    for model_name in config.scispacy_models:
        model = _load_spacy_model(model_name)
        if model is not None:
            return model, model_name
    return None


def _load_spacy_model(model_name: str) -> Optional[Language]:
    if not model_name:
        return None
    cached = _SPACY_MODEL_CACHE.get(model_name)
    if cached is False:
        return None
    if cached not in (None, False):
        return cached  # type: ignore[return-value]
    if spacy is None or Language is None:
        _SPACY_MODEL_CACHE[model_name] = False
        return None
    try:
        model = spacy.load(model_name)  # type: ignore[call-arg]
    except (OSError, IOError, ImportError):  # pragma: no cover - missing model
        _SPACY_MODEL_CACHE[model_name] = False
        return None
    _maybe_configure_scispacy_components(model, model_name)
    _SPACY_MODEL_CACHE[model_name] = model
    return model


def _configure_scispacy_components(model: Language) -> None:
    try:
        _ensure_abbreviation_detector(model)
    except Exception:  # pragma: no cover - defensive guard
        pass
    try:
        _ensure_entity_linker(model)
    except Exception:  # pragma: no cover - defensive guard
        pass


def _ensure_abbreviation_detector(model: Language) -> None:
    if "abbreviation_detector" in model.pipe_names:
        return
    try:
        model.add_pipe("abbreviation_detector")
        return
    except Exception:
        pass
    try:
        from scispacy.abbreviation import AbbreviationDetector  # type: ignore[import]
    except ImportError:  # pragma: no cover - optional dependency
        return
    try:
        abbreviation_pipe = AbbreviationDetector(model)
        model.add_pipe(abbreviation_pipe, name="abbreviation_detector")
    except Exception:  # pragma: no cover - best effort
        return


def _ensure_entity_linker(model: Language) -> None:
    existing = set(model.pipe_names)
    if {"scispacy_linker", "entity_linker"} & existing:
        return
    linker_added = False
    try:
        for linker_name in ("umls", "wikidata"):
            try:
                model.add_pipe(
                    "scispacy_linker",
                    last=True,
                    config={"resolve_abbreviations": True, "linker_name": linker_name},
                )
                linker_added = True
                break
            except Exception:
                continue
    except Exception:
        pass
    if linker_added:
        return
    try:
        from scispacy.linking import EntityLinker  # type: ignore[import]
    except ImportError:  # pragma: no cover - optional dependency
        return
    for linker_name in ("umls", "wikidata"):
        try:
            linker = EntityLinker(resolve_abbreviations=True, name=linker_name)
        except Exception:  # pragma: no cover - missing resources
            continue
        for pipe_name in ("scispacy_linker", "entity_linker"):
            try:
                model.add_pipe(linker, name=pipe_name, last=True)
                return
            except Exception:
                continue<|MERGE_RESOLUTION|>--- conflicted
+++ resolved
@@ -439,22 +439,6 @@
             continue
         existing.append(record)
         seen.add(key)
-<<<<<<< HEAD
-=======
-
-
-def _resolve_absolute_span(
-    section: SectionBase, local_start: Optional[int], local_end: Optional[int]
-) -> Tuple[Optional[int], Optional[int]]:
-    if local_start is None and local_end is None:
-        return None, None
-    base_offset = section.char_start or 0
-    if section.char_start is None:
-        return local_start, local_end
-    absolute_start = local_start + base_offset if local_start is not None else None
-    absolute_end = local_end + base_offset if local_end is not None else None
-    return absolute_start, absolute_end
->>>>>>> 65c31197
 
 
 def _apply_method_post_filters(
