from __future__ import annotations

import asyncio
import copy
from typing import Any, Mapping, Sequence
from uuid import UUID, uuid4

import pytest

from app.models.graph import GraphResponse
from app.services.graph import (
    GraphEntityNotFoundError,
    get_graph_neighborhood,
    get_graph_overview,
)


PAPER_A = UUID("aaaaaaaa-aaaa-aaaa-aaaa-aaaaaaaaaaaa")
PAPER_B = UUID("bbbbbbbb-bbbb-bbbb-bbbb-bbbbbbbbbbbb")
METHOD_ALPHA = UUID("11111111-1111-1111-1111-111111111111")
METHOD_BETA = UUID("22222222-2222-2222-2222-222222222222")
DATASET_X = UUID("33333333-3333-3333-3333-333333333333")
METRIC_F1 = UUID("44444444-4444-4444-4444-444444444444")
TASK_SUMMARY = UUID("55555555-5555-5555-5555-555555555555")


class FakeAcquireContext:
    def __init__(self, conn: "FakeGraphConnection") -> None:
        self._conn = conn

    async def __aenter__(self) -> "FakeGraphConnection":
        return self._conn

    async def __aexit__(self, exc_type, exc, tb) -> bool:  # pragma: no cover - nothing to clean up
        return False


class FakePool:
    def __init__(self, conn: "FakeGraphConnection") -> None:
        self._conn = conn

    def acquire(self) -> FakeAcquireContext:
        return FakeAcquireContext(self._conn)


class FakeGraphConnection:
    def __init__(self) -> None:
        self.papers = {
            PAPER_A: {
                "id": PAPER_A,
                "title": "Structured Summarisation",
                "year": 2021,
            },
            PAPER_B: {
                "id": PAPER_B,
                "title": "Benchmarking Methods",
                "year": 2022,
            },
        }
        self.methods = {
            METHOD_ALPHA: {
                "id": METHOD_ALPHA,
                "name": "AlphaNet",
                "aliases": ["Alpha"],
                "description": "Primary approach",
            },
            METHOD_BETA: {
                "id": METHOD_BETA,
                "name": "BetaBaseline",
                "aliases": ["Beta"],
                "description": "Baseline comparison",
            },
        }
        self.datasets = {
            DATASET_X: {
                "id": DATASET_X,
                "name": "Dataset-X",
                "aliases": ["DX"],
                "description": "Evaluation corpus",
            }
        }
        self.metrics = {
            METRIC_F1: {
                "id": METRIC_F1,
                "name": "F1",
                "aliases": ["F1 Score"],
                "description": "Harmonic mean",
                "unit": "%",
            }
        }
        self.tasks = {
            TASK_SUMMARY: {
                "id": TASK_SUMMARY,
                "name": "Summarisation",
                "aliases": [],
                "description": "Automatic summarisation",
            }
        }
        self.concepts: list[dict[str, Any]] = []
        self.triple_candidates: list[dict[str, Any]] = []
        self.results = [
            {
                "id": uuid4(),
                "paper_id": PAPER_A,
                "method_id": METHOD_ALPHA,
                "dataset_id": DATASET_X,
                "metric_id": METRIC_F1,
                "task_id": TASK_SUMMARY,
                "split": "test",
                "value_numeric": 0.81,
                "value_text": "0.81",
                "is_sota": True,
                "confidence": 0.8,
                "split": "test",
                "value_numeric": 0.78,
                "value_text": "78",
                "is_sota": True,
                "verified": True,
                "evidence": [{"snippet": "Alpha performs well."}],
            },
            {
                "id": uuid4(),
                "paper_id": PAPER_B,
                "method_id": METHOD_ALPHA,
                "dataset_id": DATASET_X,
                "metric_id": METRIC_F1,
                "task_id": TASK_SUMMARY,
                "split": "validation",
                "value_numeric": 0.75,
                "value_text": "0.75",
                "is_sota": False,
                "confidence": 0.6,
                "split": "validation",
                "value_numeric": 0.7,
                "value_text": "70",
                "is_sota": False,
                "verified": True,
                "evidence": [{"snippet": "Alpha remains competitive."}],
            },
            {
                "id": uuid4(),
                "paper_id": PAPER_B,
                "method_id": METHOD_BETA,
                "dataset_id": DATASET_X,
                "metric_id": METRIC_F1,
                "task_id": TASK_SUMMARY,
                "split": "validation",
                "value_numeric": 0.7,
                "value_text": "0.70",
                "is_sota": False,
                "confidence": 0.7,
                "split": "validation",
                "value_numeric": 0.65,
                "value_text": "65",
                "is_sota": False,
                "verified": False,
                "evidence": [{"snippet": "Beta comparison."}],
            },
        ]
        self.claims = [
            {
                "id": uuid4(),
                "paper_id": PAPER_A,
                "category": "improvement",
                "text": "Improves accuracy on Dataset-X by 5%",
                "confidence": 0.9,
                "evidence": [],
            },
            {
                "id": uuid4(),
                "paper_id": PAPER_B,
                "category": "baseline",
                "text": "Competitive with baselines",
                "confidence": 0.6,
                "evidence": [],
            },
        ]
        self.method_relations: list[dict[str, Any]] = []
        self.claims: list[dict[str, Any]] = [
            {
                "paper_id": PAPER_A,
                "category": "contribution",
                "text": "AlphaNet introduces a novel encoder.",
                "confidence": 0.9,
            },
            {
                "paper_id": PAPER_B,
                "category": "limitation",
                "text": "Dataset-X lacks diversity.",
                "confidence": 0.6,
            },
        ]

    # AsyncPG compatibility helpers -------------------------------------------------
    async def fetch(self, query: str, *params: Any) -> list[Mapping[str, Any]]:
        normalized = " ".join(query.split())
        if normalized.startswith("SELECT r.id AS result_id"):
            paper_ids: Sequence[UUID] | None = None
            if "WHERE r.paper_id = ANY($1::uuid[])" in normalized:
                paper_ids = params[0]
            rows = [res for res in self.results if paper_ids is None or res["paper_id"] in paper_ids]
            return [self._build_result_row(res) for res in rows]

        if normalized.startswith("SELECT mr.id AS result_id"):
            paper_ids: Sequence[UUID] | None = None
            if "WHERE mr.paper_id = ANY($1::uuid[])" in normalized:
                paper_ids = params[0]
            rows = [
                rel
                for rel in self.method_relations
                if paper_ids is None or rel["paper_id"] in paper_ids
            ]
            return [self._build_relation_row(rel) for rel in rows]

<<<<<<< HEAD
        if normalized.startswith("SELECT paper_id, category::text AS category, text, confidence FROM claims"):
            paper_ids_param: Sequence[UUID] = params[0]
            return [
                {
                    "paper_id": claim["paper_id"],
                    "category": claim["category"],
                    "text": claim["text"],
                    "confidence": claim.get("confidence"),
                }
                for claim in self.claims
                if claim["paper_id"] in paper_ids_param
            ]
=======
        if normalized.startswith("SELECT c.id, c.paper_id"):
            paper_ids: Sequence[UUID] | None = None
            if "WHERE c.paper_id = ANY($1::uuid[])" in normalized:
                paper_ids = params[0]
            rows = [
                claim
                for claim in self.claims
                if paper_ids is None or claim["paper_id"] in paper_ids
            ]
            return [self._build_claim_row(claim) for claim in rows]
>>>>>>> 727b25ce

        if normalized.startswith("SELECT DISTINCT paper_id FROM results WHERE"):
            if "method_id" in normalized:
                target = params[0]
                return [
                    {"paper_id": res["paper_id"]}
                    for res in self.results
                    if res["method_id"] == target
                ]
            if "dataset_id" in normalized:
                target = params[0]
                return [
                    {"paper_id": res["paper_id"]}
                    for res in self.results
                    if res["dataset_id"] == target
                ]
            if "metric_id" in normalized:
                target = params[0]
                return [
                    {"paper_id": res["paper_id"]}
                    for res in self.results
                    if res["metric_id"] == target
                ]
            if "task_id" in normalized:
                target = params[0]
                return [
                    {"paper_id": res["paper_id"]}
                    for res in self.results
                    if res["task_id"] == target
                ]

        if normalized.startswith("SELECT c.id, c.paper_id, c.name, c.type, p.title AS paper_title"):
            concept_types = set(params[0]) if params else set()
            paper_filter = set(params[1]) if len(params) > 1 else None
            rows: list[Mapping[str, Any]] = []
            for concept in self.concepts:
                if concept_types and concept["type"] not in concept_types:
                    continue
                if paper_filter and concept["paper_id"] not in paper_filter:
                    continue
                paper = self.papers.get(concept["paper_id"]) or {}
                rows.append(
                    {
                        "id": concept["id"],
                        "paper_id": concept["paper_id"],
                        "name": concept["name"],
                        "type": concept["type"],
                        "paper_title": paper.get("title"),
                        "created_at": paper.get("created_at"),
                        "concept_created_at": concept.get("created_at"),
                    }
                )
            return rows

        if normalized.startswith("SELECT tc.paper_id, p.title AS paper_title, tc.graph_metadata"):
            paper_filter = set(params[0]) if params else None
            rows: list[Mapping[str, Any]] = []
            for candidate in self.triple_candidates:
                if paper_filter and candidate["paper_id"] not in paper_filter:
                    continue
                paper = self.papers.get(candidate["paper_id"]) or {}
                rows.append(
                    {
                        "paper_id": candidate["paper_id"],
                        "paper_title": paper.get("title"),
                        "graph_metadata": candidate.get("graph_metadata"),
                        "triple_conf": candidate.get("triple_conf"),
                        "evidence_text": candidate.get("evidence_text"),
                        "section_id": candidate.get("section_id"),
                        "created_at": candidate.get("created_at"),
                    }
                )
            return rows

        raise AssertionError(f"Unsupported fetch query: {normalized}")

    async def fetchrow(self, query: str, *params: Any) -> Mapping[str, Any] | None:
        normalized = " ".join(query.split())
        target = params[0]
        if normalized.startswith("SELECT id, name, aliases, description FROM methods"):
            return self.methods.get(target)
        if normalized.startswith("SELECT id, name, aliases, description FROM datasets"):
            return self.datasets.get(target)
        if normalized.startswith("SELECT id, name, aliases, description, unit FROM metrics"):
            return self.metrics.get(target)
        if normalized.startswith("SELECT id, name, aliases, description FROM tasks"):
            return self.tasks.get(target)
        return None

    # Helpers ----------------------------------------------------------------------
    def _build_result_row(self, result: Mapping[str, Any]) -> dict[str, Any]:
        paper = self.papers[result["paper_id"]]
        method = self.methods.get(result.get("method_id"))
        dataset = self.datasets.get(result.get("dataset_id"))
        metric = self.metrics.get(result.get("metric_id"))
        task = self.tasks.get(result.get("task_id"))
        return {
            "result_id": result["id"],
            "paper_id": result["paper_id"],
            "method_id": result.get("method_id"),
            "dataset_id": result.get("dataset_id"),
            "metric_id": result.get("metric_id"),
            "task_id": result.get("task_id"),
            "split": result.get("split"),
            "value_numeric": result.get("value_numeric"),
            "value_text": result.get("value_text"),
            "is_sota": result.get("is_sota"),
            "confidence": result.get("confidence"),
            "split": result.get("split"),
            "value_numeric": result.get("value_numeric"),
            "value_text": result.get("value_text"),
            "is_sota": result.get("is_sota"),
            "verified": result.get("verified"),
            "evidence": result.get("evidence"),
            "paper_title": paper.get("title"),
            "paper_year": paper.get("year"),
            "method_name": method.get("name") if method else None,
            "method_aliases": method.get("aliases") if method else None,
            "method_description": method.get("description") if method else None,
            "dataset_name": dataset.get("name") if dataset else None,
            "dataset_aliases": dataset.get("aliases") if dataset else None,
            "dataset_description": dataset.get("description") if dataset else None,
            "metric_name": metric.get("name") if metric else None,
            "metric_aliases": metric.get("aliases") if metric else None,
            "metric_description": metric.get("description") if metric else None,
            "metric_unit": metric.get("unit") if metric else None,
            "task_name": task.get("name") if task else None,
            "task_aliases": task.get("aliases") if task else None,
            "task_description": task.get("description") if task else None,
        }

    def _build_relation_row(self, relation: Mapping[str, Any]) -> dict[str, Any]:
        paper = self.papers[relation["paper_id"]]
        method = self.methods.get(relation.get("method_id"))
        dataset = self.datasets.get(relation.get("dataset_id"))
        task = self.tasks.get(relation.get("task_id"))
        return {
            "result_id": relation["id"],
            "paper_id": relation["paper_id"],
            "method_id": relation.get("method_id"),
            "dataset_id": relation.get("dataset_id"),
            "metric_id": None,
            "task_id": relation.get("task_id"),
            "split": None,
            "value_numeric": None,
            "value_text": None,
            "is_sota": None,
            "confidence": relation.get("confidence"),
            "split": relation.get("split"),
            "value_numeric": None,
            "value_text": None,
            "is_sota": None,
            "verified": relation.get("verified"),
            "evidence": relation.get("evidence"),
            "paper_title": paper["title"],
            "paper_year": paper.get("year"),
            "method_name": method.get("name") if method else None,
            "method_aliases": method.get("aliases") if method else None,
            "method_description": method.get("description") if method else None,
            "dataset_name": dataset.get("name") if dataset else None,
            "dataset_aliases": dataset.get("aliases") if dataset else None,
            "dataset_description": dataset.get("description") if dataset else None,
            "metric_name": None,
            "metric_aliases": None,
            "metric_description": None,
            "metric_unit": None,
            "task_name": task.get("name") if task else None,
            "task_aliases": task.get("aliases") if task else None,
            "task_description": task.get("description") if task else None,
        }

    def _build_claim_row(self, claim: Mapping[str, Any]) -> dict[str, Any]:
        return {
            "id": claim.get("id"),
            "paper_id": claim.get("paper_id"),
            "category": claim.get("category"),
            "text": claim.get("text"),
            "confidence": claim.get("confidence"),
            "evidence": claim.get("evidence"),
        }


def _setup_fake_pool(monkeypatch: pytest.MonkeyPatch) -> FakeGraphConnection:
    conn = FakeGraphConnection()
    pool = FakePool(conn)
    monkeypatch.setattr("app.services.graph.get_pool", lambda: pool)
    return conn


def test_get_graph_overview_returns_typed_graph(monkeypatch: pytest.MonkeyPatch) -> None:
    asyncio.run(_run_get_graph_overview(monkeypatch))


async def _run_get_graph_overview(monkeypatch: pytest.MonkeyPatch) -> None:
    _setup_fake_pool(monkeypatch)

    response = await get_graph_overview(limit=10, min_conf=0.6)

    assert isinstance(response, GraphResponse)
    assert response.meta.limit == 10
    assert response.meta.node_count >= 4
    assert response.meta.edge_count >= 4
    assert response.meta.filters["types"] == ["method", "dataset", "metric", "task"]
    assert response.meta.filters["relations"] == [
        "proposes",
        "evaluates_on",
        "reports",
        "compares",
        "uses",
        "causes",
        "part_of",
        "is_a",
        "outperforms",
        "assumes",
    ]
    assert response.meta.filters["min_conf"] == 0.6

    node_types = {node.data.type for node in response.nodes}
    assert node_types == {"method", "dataset", "metric", "task"}

    method_node = next(node for node in response.nodes if node.data.type == "method" and node.data.entity_id == METHOD_ALPHA)
    assert method_node.data.paper_count == 2
    assert method_node.data.aliases == ["Alpha"]
    assert method_node.data.top_links
    best_results = method_node.data.metadata.get("best_results")
    assert best_results
    assert any(pytest.approx(result.get("value"), rel=1e-6) == 0.81 for result in best_results if result.get("value") is not None)
    claims_summary = method_node.data.metadata.get("claims")
    assert claims_summary and claims_summary["by_category"].get("contribution") == 1

    dataset_node = next(node for node in response.nodes if node.data.type == "dataset")
    dataset_claims = dataset_node.data.metadata.get("claims")
    assert dataset_claims and dataset_claims["by_category"].get("limitation") == 1

    edge_types = {edge.data.type for edge in response.edges}
    assert {"evaluates_on", "reports", "proposes", "compares"}.issubset(edge_types)


@pytest.mark.asyncio
async def test_graph_metadata_enrichments(monkeypatch: pytest.MonkeyPatch) -> None:
    _setup_fake_pool(monkeypatch)

    response = await get_graph_overview(limit=10, min_conf=0.6)

    method_node = next(
        node
        for node in response.nodes
        if node.data.type == "method" and node.data.entity_id == METHOD_ALPHA
    )
    metadata = method_node.data.metadata or {}
    papers_by_year = metadata.get("papers_by_year")
    assert papers_by_year == [
        {"year": 2022, "paper_count": 1},
        {"year": 2021, "paper_count": 1},
    ]
    best_outcome = metadata.get("best_outcome")
    worst_outcome = metadata.get("worst_outcome")
    assert best_outcome["value_numeric"] == 0.78
    assert best_outcome["verified"] is True
    assert worst_outcome["value_numeric"] == 0.7

    reports_edge = next(edge for edge in response.edges if edge.data.type == "reports")
    edge_metadata = reports_edge.data.metadata or {}
    insights = edge_metadata.get("insights")
    assert insights is not None
    insight_summaries = [item.get("summary") for item in insights]
    assert "Improves accuracy on Dataset-X by 5% — F1 78% on Dataset-X" in insight_summaries
    assert "Competitive with baselines — F1 70% on Dataset-X" in insight_summaries

    compare_edge = next(edge for edge in response.edges if edge.data.type == "compares")
    assert compare_edge.data.weight == pytest.approx(0.65, rel=1e-5)
    assert compare_edge.data.paper_count == 1
    assert compare_edge.data.average_confidence == pytest.approx(0.65, rel=1e-5)


def test_graph_fallback_uses_triple_evidence(monkeypatch: pytest.MonkeyPatch) -> None:
    asyncio.run(_run_graph_fallback_overview(monkeypatch))


async def _run_graph_fallback_overview(monkeypatch: pytest.MonkeyPatch) -> None:
    conn = _setup_fake_pool(monkeypatch)
    conn.results = []

    method_concept_id = uuid4()
    dataset_concept_id = uuid4()
    conn.concepts = [
        {
            "id": method_concept_id,
            "paper_id": PAPER_A,
            "name": "AlphaNet",
            "type": "method",
        },
        {
            "id": dataset_concept_id,
            "paper_id": PAPER_A,
            "name": "Dataset-X",
            "type": "dataset",
        },
    ]

    graph_metadata = {
        "entities": {
            "method": {"text": "AlphaNet", "normalized": "alphanet"},
            "dataset": {"text": "Dataset-X", "normalized": "dataset-x"},
        },
        "pairs": [
            {
                "source": {"type": "method", "text": "AlphaNet", "normalized": "alphanet"},
                "target": {"type": "dataset", "text": "Dataset-X", "normalized": "dataset-x"},
                "relation": "evaluates_on",
                "confidence": 0.72,
                "section_id": "section-1",
                "sentence_indices": [2],
                "evidence": "AlphaNet is evaluated on Dataset-X.",
                "provenance": "tier2_triple",
            }
        ],
    }
    conn.triple_candidates = [
        {
            "paper_id": PAPER_A,
            "graph_metadata": graph_metadata,
            "triple_conf": 0.72,
            "evidence_text": "AlphaNet is evaluated on Dataset-X.",
            "section_id": "section-1",
            "created_at": None,
        }
    ]

    response = await get_graph_overview(limit=10, min_conf=0.6)

    assert response.meta.node_count == 2
    assert response.meta.edge_count == 1

    method_node = next(node for node in response.nodes if node.data.label == "AlphaNet")
    dataset_node = next(node for node in response.nodes if node.data.label == "Dataset-X")

    assert method_node.data.metadata.get("concept") is True
    assert method_node.data.metadata.get("placeholder") is not True
    assert dataset_node.data.metadata.get("concept") is True
    assert dataset_node.data.metadata.get("placeholder") is not True

    edge = response.edges[0]
    assert edge.data.type == "evaluates_on"
    assert edge.data.metadata.get("evidence")
    snippets = [item.get("snippet") for item in edge.data.metadata["evidence"]]
    assert "AlphaNet is evaluated on Dataset-X." in snippets


def test_graph_fallback_shared_nodes(monkeypatch: pytest.MonkeyPatch) -> None:
    asyncio.run(_run_graph_fallback_shared_nodes(monkeypatch))


async def _run_graph_fallback_shared_nodes(monkeypatch: pytest.MonkeyPatch) -> None:
    conn = _setup_fake_pool(monkeypatch)
    conn.results = []
    conn.methods.clear()
    conn.datasets.clear()
    conn.concepts = []

    shared_metadata = {
        "entities": {
            "method": {"text": "Shared Method", "normalized": "shared-method"},
            "dataset": {"text": "Shared Dataset", "normalized": "shared-dataset"},
        },
        "pairs": [
            {
                "source": {"type": "method", "text": "Shared Method", "normalized": "shared-method"},
                "target": {"type": "dataset", "text": "Shared Dataset", "normalized": "shared-dataset"},
                "relation": "evaluates_on",
                "confidence": 0.7,
                "section_id": "section-shared",
                "sentence_indices": [1],
                "evidence": "Shared Method evaluates Shared Dataset.",
                "provenance": "tier2_triple",
            }
        ],
    }

    conn.triple_candidates = [
        {
            "paper_id": PAPER_A,
            "graph_metadata": copy.deepcopy(shared_metadata),
            "triple_conf": 0.7,
            "evidence_text": "Shared Method evaluates Shared Dataset.",
            "section_id": "section-shared",
            "created_at": None,
        },
        {
            "paper_id": PAPER_B,
            "graph_metadata": copy.deepcopy(shared_metadata),
            "triple_conf": 0.68,
            "evidence_text": "Shared Method evaluates Shared Dataset in Paper B.",
            "section_id": "section-shared",
            "created_at": None,
        },
    ]

    response = await get_graph_overview(limit=10, min_conf=0.6)

    method_nodes = [node for node in response.nodes if node.data.type == "method"]
    dataset_nodes = [node for node in response.nodes if node.data.type == "dataset"]

    assert len(method_nodes) == 1, "Fallback methods should be deduplicated"
    assert len(dataset_nodes) == 1, "Fallback datasets should be deduplicated"

    method_node = method_nodes[0]
    dataset_node = dataset_nodes[0]

    assert method_node.data.paper_count == 2
    assert dataset_node.data.paper_count == 2

    def _paper_ids(metadata: Mapping[str, Any]) -> list[str]:
        papers = metadata.get("papers", []) if metadata else []
        return sorted({str(entry.get("paper_id")) for entry in papers if isinstance(entry, Mapping)})

    expected_ids = sorted({str(PAPER_A), str(PAPER_B)})
    assert _paper_ids(method_node.data.metadata) == expected_ids
    assert _paper_ids(dataset_node.data.metadata) == expected_ids

    assert response.edges, "Fallback edges should be generated"
    edge = response.edges[0]
    assert edge.data.paper_count == 2
    assert sorted(str(item.get("paper_id")) for item in edge.data.metadata.get("papers", [])) == expected_ids



def test_graph_fallback_extended_relations(monkeypatch: pytest.MonkeyPatch) -> None:
    asyncio.run(_run_graph_fallback_extended_relations(monkeypatch))


async def _run_graph_fallback_extended_relations(monkeypatch: pytest.MonkeyPatch) -> None:
    conn = _setup_fake_pool(monkeypatch)
    conn.results = []
    conn.methods.clear()
    conn.datasets.clear()
    conn.metrics.clear()
    conn.tasks.clear()

    conn.concepts = [
        {"id": uuid4(), "paper_id": PAPER_A, "name": "VisionFormer", "type": "model"},
        {"id": uuid4(), "paper_id": PAPER_A, "name": "Graphite", "type": "material"},
        {"id": uuid4(), "paper_id": PAPER_A, "name": "Stem cell", "type": "organism"},
        {"id": uuid4(), "paper_id": PAPER_A, "name": "Higher capacity", "type": "finding"},
        {"id": uuid4(), "paper_id": PAPER_A, "name": "Regeneration", "type": "process"},
        {"id": uuid4(), "paper_id": PAPER_A, "name": "Transformer", "type": "concept"},
        {"id": uuid4(), "paper_id": PAPER_A, "name": "Neural network", "type": "concept"},
        {"id": uuid4(), "paper_id": PAPER_A, "name": "Energy conservation", "type": "concept"},
        {"id": uuid4(), "paper_id": PAPER_A, "name": "ResNet", "type": "method"},
    ]

    graph_metadata = {
        "pairs": [
            {
                "source": {"type": "model", "text": "VisionFormer", "normalized": "visionformer"},
                "target": {"type": "material", "text": "Graphite", "normalized": "graphite"},
                "relation": "uses",
                "confidence": 0.9,
                "section_id": "sec-uses",
                "sentence_indices": [0],
                "evidence": "VisionFormer uses Graphite electrodes.",
                "provenance": "tier2_triple",
            },
            {
                "source": {"type": "material", "text": "Graphite", "normalized": "graphite"},
                "target": {"type": "finding", "text": "Higher capacity", "normalized": "higher capacity"},
                "relation": "causes",
                "confidence": 0.88,
                "section_id": "sec-causes",
                "sentence_indices": [1],
                "evidence": "Graphite causes higher capacity in cells.",
                "provenance": "tier2_triple",
            },
            {
                "source": {"type": "organism", "text": "Stem cell", "normalized": "stem cell"},
                "target": {"type": "process", "text": "Regeneration", "normalized": "regeneration"},
                "relation": "part_of",
                "confidence": 0.86,
                "section_id": "sec-part",
                "sentence_indices": [2],
                "evidence": "Stem cell activity is part of regeneration.",
                "provenance": "tier2_triple",
            },
            {
                "source": {"type": "concept", "text": "Transformer", "normalized": "transformer"},
                "target": {"type": "concept", "text": "Neural network", "normalized": "neural network"},
                "relation": "is_a",
                "confidence": 0.84,
                "section_id": "sec-isa",
                "sentence_indices": [3],
                "evidence": "Transformer is a neural network architecture.",
                "provenance": "tier2_triple",
            },
            {
                "source": {"type": "method", "text": "VisionFormer", "normalized": "visionformer"},
                "target": {"type": "method", "text": "ResNet", "normalized": "resnet"},
                "relation": "outperforms",
                "confidence": 0.93,
                "section_id": "sec-outperforms",
                "sentence_indices": [4],
                "evidence": "VisionFormer outperforms ResNet.",
                "provenance": "tier2_triple",
            },
            {
                "source": {"type": "process", "text": "Regeneration", "normalized": "regeneration"},
                "target": {"type": "concept", "text": "Energy conservation", "normalized": "energy conservation"},
                "relation": "assumes",
                "confidence": 0.82,
                "section_id": "sec-assumes",
                "sentence_indices": [5],
                "evidence": "Regeneration assumes energy conservation.",
                "provenance": "tier2_triple",
            },
        ]
    }

    conn.triple_candidates = [
        {
            "paper_id": PAPER_A,
            "graph_metadata": graph_metadata,
            "triple_conf": 0.9,
            "evidence_text": "Extended relations evidence.",
            "section_id": "section-extended",
            "created_at": None,
        }
    ]

    response = await get_graph_overview(limit=20, min_conf=0.6)

    node_types = {node.data.type for node in response.nodes}
    assert {
        "model",
        "material",
        "organism",
        "finding",
        "process",
        "concept",
        "method",
    }.issubset(node_types)

    relation_types = {edge.data.type for edge in response.edges}
    assert {"uses", "causes", "part_of", "is_a", "outperforms", "assumes"}.issubset(relation_types)

    uses_edge = next(edge for edge in response.edges if edge.data.type == "uses")
    statements = uses_edge.data.metadata.get("statements") or []
    assert any(statement.get("provenance") == "tier2_triple" for statement in statements)

    outperforms_edge = next(edge for edge in response.edges if edge.data.type == "outperforms")
    assert outperforms_edge.data.average_confidence >= 0.82


def test_get_graph_overview_respects_min_confidence(monkeypatch: pytest.MonkeyPatch) -> None:
    asyncio.run(_run_get_graph_overview_min_conf(monkeypatch))


async def _run_get_graph_overview_min_conf(monkeypatch: pytest.MonkeyPatch) -> None:
    _setup_fake_pool(monkeypatch)

    response = await get_graph_overview(limit=10, min_conf=0.75)

    assert response.nodes == []
    assert response.edges == []
    assert response.meta.edge_count == 0
    assert response.meta.node_count == 0


def test_get_graph_neighborhood_for_method(monkeypatch: pytest.MonkeyPatch) -> None:
    asyncio.run(_run_get_graph_neighborhood(monkeypatch))


async def _run_get_graph_neighborhood(monkeypatch: pytest.MonkeyPatch) -> None:
    _setup_fake_pool(monkeypatch)

    response = await get_graph_neighborhood(METHOD_ALPHA, limit=5, min_conf=0.6)

    assert response.meta.center_type == "method"
    assert response.meta.center_id.endswith(str(METHOD_ALPHA))
    assert response.meta.node_count >= 2
    assert response.meta.edge_count >= 3
    assert response.meta.filters["min_conf"] == 0.6

    node_ids = {node.data.entity_id for node in response.nodes}
    assert METHOD_ALPHA in node_ids
    assert DATASET_X in node_ids
    assert METRIC_F1 in node_ids
    assert TASK_SUMMARY in node_ids

    method_node = next(node for node in response.nodes if node.data.entity_id == METHOD_ALPHA)
    assert any(evidence.snippet for evidence in method_node.data.evidence)


def test_get_graph_neighborhood_missing_node(monkeypatch: pytest.MonkeyPatch) -> None:
    asyncio.run(_run_get_graph_neighborhood_missing(monkeypatch))


async def _run_get_graph_neighborhood_missing(monkeypatch: pytest.MonkeyPatch) -> None:
    conn = _setup_fake_pool(monkeypatch)
    missing_id = UUID("99999999-9999-9999-9999-999999999999")
    # Remove all entities to simulate missing identifier
    conn.methods.clear()
    conn.datasets.clear()
    conn.metrics.clear()
    conn.tasks.clear()

    with pytest.raises(GraphEntityNotFoundError):
        await get_graph_neighborhood(missing_id, limit=5)


def test_get_graph_overview_uses_method_relations(
    monkeypatch: pytest.MonkeyPatch,
) -> None:
    asyncio.run(_run_get_graph_overview_uses_method_relations(monkeypatch))


async def _run_get_graph_overview_uses_method_relations(
    monkeypatch: pytest.MonkeyPatch,
) -> None:
    conn = FakeGraphConnection()
    conn.results = []
    relation_id = uuid4()
    conn.method_relations = [
        {
            "id": relation_id,
            "paper_id": PAPER_A,
            "method_id": METHOD_ALPHA,
            "dataset_id": DATASET_X,
            "task_id": None,
            "confidence": 0.74,
            "evidence": [{"snippet": "QualNet is evaluated on GLUE."}],
        }
    ]

    pool = FakePool(conn)
    monkeypatch.setattr("app.services.graph.get_pool", lambda: pool)

    response = await get_graph_overview(limit=10, min_conf=0.6)

    assert response.nodes, "Nodes should be produced from qualitative relations"
    assert response.edges, "Edges should be produced from qualitative relations"
    snippets = []
    for edge in response.edges:
        assert edge.data.metadata, "Edge metadata should include evidence"
        evidence = edge.data.metadata.get("evidence", [])
        snippets.extend(item.get("snippet") for item in evidence if item)
    assert any("GLUE" in (snippet or "") for snippet in snippets)
    assert all(
        not node.data.metadata or not node.data.metadata.get("placeholder")
        for node in response.nodes
    ), "Placeholder nodes should not appear when relations exist"
<|MERGE_RESOLUTION|>--- conflicted
+++ resolved
@@ -212,7 +212,6 @@
             ]
             return [self._build_relation_row(rel) for rel in rows]
 
-<<<<<<< HEAD
         if normalized.startswith("SELECT paper_id, category::text AS category, text, confidence FROM claims"):
             paper_ids_param: Sequence[UUID] = params[0]
             return [
@@ -225,18 +224,6 @@
                 for claim in self.claims
                 if claim["paper_id"] in paper_ids_param
             ]
-=======
-        if normalized.startswith("SELECT c.id, c.paper_id"):
-            paper_ids: Sequence[UUID] | None = None
-            if "WHERE c.paper_id = ANY($1::uuid[])" in normalized:
-                paper_ids = params[0]
-            rows = [
-                claim
-                for claim in self.claims
-                if paper_ids is None or claim["paper_id"] in paper_ids
-            ]
-            return [self._build_claim_row(claim) for claim in rows]
->>>>>>> 727b25ce
 
         if normalized.startswith("SELECT DISTINCT paper_id FROM results WHERE"):
             if "method_id" in normalized:
