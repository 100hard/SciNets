from __future__ import annotations

import asyncio
from collections import defaultdict
from copy import deepcopy
from datetime import datetime, timezone
from typing import Any, Optional, Sequence
from uuid import UUID, uuid4

import pytest

from app.models.ontology import ConceptResolutionType
from app.services import canonicalization as canonicalization_service
from app.services.canonicalization import (
    CanonicalizationAdjudicationRequest,
    CanonicalizationAdjudicationResult,
)


METHOD_A = UUID("11111111-1111-1111-1111-111111111111")
METHOD_B = UUID("22222222-2222-2222-2222-222222222222")
METHOD_C = UUID("33333333-3333-3333-3333-333333333333")
METHOD_D = UUID("44444444-4444-4444-4444-444444444444")
METHOD_E = UUID("55555555-5555-5555-5555-555555555555")


class FakeEmbeddingBackend:
    async def embed(self, texts: Sequence[str], batch_size: int) -> list[list[float]]:  # noqa: ARG002
        vectors: list[list[float]] = []
        for text in texts:
            normalized = text.lower()
            if "roberta" in normalized:
                vectors.append([1.0, 0.0, 0.0])
            elif "bert" in normalized:
                vectors.append([0.0, 1.0, 0.0])
            else:
                vectors.append([0.0, 0.0, 1.0])
        return vectors


class FakeTransaction:
    def __init__(self, conn: "FakeCanonicalizationConnection") -> None:
        self._conn = conn
        self._snapshot: dict[str, Any] | None = None

    async def __aenter__(self) -> "FakeTransaction":
        self._snapshot = self._conn.snapshot()
        return self

    async def __aexit__(self, exc_type, exc, tb) -> bool:  # pragma: no cover - nothing to clean up
        if exc_type is not None and self._snapshot is not None:
            self._conn.restore_snapshot(self._snapshot)
        self._snapshot = None
        return False


class FakeAcquire:
    def __init__(self, conn: "FakeCanonicalizationConnection") -> None:
        self._conn = conn

    async def __aenter__(self) -> "FakeCanonicalizationConnection":
        return self._conn

    async def __aexit__(self, exc_type, exc, tb) -> bool:  # pragma: no cover - nothing to clean up
        return False


class FakePool:
    def __init__(self, conn: "FakeCanonicalizationConnection") -> None:
        self._conn = conn

    def acquire(self) -> FakeAcquire:
        return FakeAcquire(self._conn)


class FakeCanonicalizationConnection:
    def __init__(
        self,
        *,
        methods: Optional[dict[UUID, dict[str, Any]]] = None,
        results: Optional[list[dict[str, Any]]] = None,
        mentions: Optional[list[dict[str, Any]]] = None,
    ) -> None:
        now = datetime(2024, 1, 1, tzinfo=timezone.utc)
        later = datetime(2024, 2, 1, tzinfo=timezone.utc)
        self.methods: dict[UUID, dict[str, Any]] = methods or {
            METHOD_A: {
                "id": METHOD_A,
                "name": "RoBERTa",
                "aliases": ["Roberta Model"],
                "created_at": now,
            },
            METHOD_B: {
                "id": METHOD_B,
                "name": "RoBERTa-Large",
                "aliases": [],
                "created_at": later,
            },
            METHOD_C: {
                "id": METHOD_C,
                "name": "BERT",
                "aliases": [],
                "created_at": later,
            },
        }
        self.results: list[dict[str, Any]] = results or [
            {"id": uuid4(), "method_id": METHOD_A},
            {"id": uuid4(), "method_id": METHOD_B},
            {"id": uuid4(), "method_id": METHOD_C},
        ]
        self.mentions: list[dict[str, Any]] = mentions or []
        self.concept_resolutions: list[dict[str, Any]] = []
        self.canonicalization_merge_decisions: list[dict[str, Any]] = []
        self.fail_on_audit_insert = False

    async def fetch(self, query: str, *params: Any) -> list[dict[str, Any]]:  # noqa: ARG002
        normalized = " ".join(query.split())
        if "FROM methods" in normalized and "ontology_mentions" in normalized:
            resolution = params[0] if params else ConceptResolutionType.METHOD.value
            rows: list[dict[str, Any]] = []
            for method in self.methods.values():
                attached = [
                    mention
                    for mention in self.mentions
                    if mention.get("entity_id") == method["id"]
                    and mention.get("resolution_type") == resolution
                ]
                if not attached:
                    attached = [None]
                for mention in attached:
                    rows.append(
                        {
                            "entity_id": method["id"],
                            "entity_name": method["name"],
                            "entity_aliases": list(method.get("aliases") or []),
                            "entity_created_at": method["created_at"],
                            "mention_surface": None if mention is None else mention.get("surface"),
                            "mention_normalized_surface": None
                            if mention is None
                            else mention.get("normalized_surface"),
                            "mention_type": None if mention is None else mention.get("mention_type"),
                            "mention_paper_id": None if mention is None else mention.get("paper_id"),
                            "mention_section_id": None if mention is None else mention.get("section_id"),
                            "mention_start": None if mention is None else mention.get("start"),
                            "mention_end": None if mention is None else mention.get("end"),
                            "mention_first_seen_year": None
                            if mention is None
                            else mention.get("first_seen_year"),
                            "mention_is_acronym": False
                            if mention is None
                            else mention.get("is_acronym", False),
                            "mention_has_digit": False
                            if mention is None
                            else mention.get("has_digit", False),
                            "mention_is_shared": False
                            if mention is None
                            else mention.get("is_shared", False),
                            "mention_context_embedding": None
                            if mention is None
                            else mention.get("context_embedding"),
                        }
                    )
            return rows
        raise AssertionError(f"Unsupported fetch query: {normalized}")

    async def execute(self, query: str, *params: Any) -> str:
        normalized = " ".join(query.split())
        if normalized.startswith("DELETE FROM concept_resolutions"):
            types = set(params[0])
            self.concept_resolutions = [
                row for row in self.concept_resolutions if row["resolution_type"] not in types
            ]
            return "DELETE"
        if normalized.startswith("DELETE FROM canonicalization_merge_decisions"):
            types = set(params[0])
            version = params[1]
            self.canonicalization_merge_decisions = [
                row
                for row in self.canonicalization_merge_decisions
                if row["resolution_type"] not in types or row["mapping_version"] != version
            ]
            return "DELETE"
        raise AssertionError(f"Unsupported execute query: {normalized}")

    async def executemany(self, query: str, param_sets: Sequence[Sequence[Any]]) -> None:
        normalized = " ".join(query.split())
        if normalized.startswith("INSERT INTO concept_resolutions"):
            for resolution_type, canonical_id, alias_text, score in param_sets:
                self.concept_resolutions.append(
                    {
                        "resolution_type": resolution_type,
                        "canonical_id": canonical_id,
                        "alias_text": alias_text,
                        "score": score,
                    }
                )
            return
        if normalized.startswith("INSERT INTO canonicalization_merge_decisions"):
            if self.fail_on_audit_insert:
                raise RuntimeError("Simulated failure")
            for (
                resolution_type,
                left_id,
                right_id,
                score,
                decision_source,
                verdict,
                rationale,
                mapping_version,
                adjudicator_metadata,
            ) in param_sets:
                self.canonicalization_merge_decisions.append(
                    {
                        "resolution_type": resolution_type,
                        "left_id": left_id,
                        "right_id": right_id,
                        "score": score,
                        "decision_source": decision_source,
                        "verdict": verdict,
                        "rationale": rationale,
                        "mapping_version": mapping_version,
                        "adjudicator_metadata": adjudicator_metadata,
                    }
                )
            return
        if normalized.startswith("UPDATE methods SET aliases"):
            for record_id, aliases in param_sets:
                self.methods[record_id]["aliases"] = list(aliases)
            return
        if normalized.startswith("UPDATE results SET method_id"):
            for old_id, new_id in param_sets:
                for row in self.results:
                    if row.get("method_id") == old_id:
                        row["method_id"] = new_id
            return
        raise AssertionError(f"Unsupported executemany query: {normalized}")

    def transaction(self) -> FakeTransaction:
        return FakeTransaction(self)

    def snapshot(self) -> dict[str, Any]:
        return {
            "methods": deepcopy(self.methods),
            "results": deepcopy(self.results),
            "concept_resolutions": deepcopy(self.concept_resolutions),
            "canonicalization_merge_decisions": deepcopy(
                self.canonicalization_merge_decisions
            ),
        }

    def restore_snapshot(self, snapshot: dict[str, Any]) -> None:
        self.methods = deepcopy(snapshot["methods"])
        self.results = deepcopy(snapshot["results"])
        self.concept_resolutions = deepcopy(snapshot["concept_resolutions"])
        self.canonicalization_merge_decisions = deepcopy(
            snapshot["canonicalization_merge_decisions"]
        )


def test_canonicalize_service_merges_methods(monkeypatch: pytest.MonkeyPatch) -> None:
    asyncio.run(_run_canonicalize_service_merges_methods(monkeypatch))


async def _run_canonicalize_service_merges_methods(monkeypatch: pytest.MonkeyPatch) -> None:
    backend = FakeEmbeddingBackend()
    conn = FakeCanonicalizationConnection()
    pool = FakePool(conn)

    monkeypatch.setattr(canonicalization_service, "_embedding_backend", backend, raising=False)
    monkeypatch.setattr(canonicalization_service, "get_pool", lambda: pool)

    report = await canonicalization_service.canonicalize([ConceptResolutionType.METHOD])
    assert report.summary
    entry = report.summary[0]
    assert entry.resolution_type == ConceptResolutionType.METHOD
    assert entry.before == 3
    assert entry.after == 2
    assert entry.merges == 1
    assert entry.examples
    example = entry.examples[0]
    assert example.canonical_id == METHOD_A
    merged_ids = {item.id for item in example.merged}
    assert merged_ids == {METHOD_B}
    assert example.merged[0].score >= 0.85

    aliases_a = set(conn.methods[METHOD_A]["aliases"])
    aliases_b = set(conn.methods[METHOD_B]["aliases"])
    aliases_c = conn.methods[METHOD_C]["aliases"]
    assert aliases_a == {"Roberta Model", "RoBERTa-Large"}
    assert aliases_b == {"RoBERTa", "Roberta Model"}
    assert aliases_c == []

    alias_map = defaultdict(set)
    for row in conn.concept_resolutions:
        if row["resolution_type"] == ConceptResolutionType.METHOD.value:
            alias_map[row["canonical_id"]].add(row["alias_text"])

    assert alias_map[METHOD_A] == {"RoBERTa", "RoBERTa-Large", "Roberta Model"}
    assert alias_map[METHOD_C] == {"BERT"}

    method_ids = {row["method_id"] for row in conn.results}
    assert METHOD_B not in method_ids
    assert METHOD_A in method_ids

<<<<<<< HEAD
=======

>>>>>>> 6aac06cf
    audit_rows = [
        row
        for row in conn.canonicalization_merge_decisions
        if row["resolution_type"] == ConceptResolutionType.METHOD.value
    ]
    assert len(audit_rows) == 1
    audit = audit_rows[0]
    assert audit["left_id"] == METHOD_A
    assert audit["right_id"] == METHOD_B
    assert audit["decision_source"] == "llm"
    assert audit["verdict"] == "accepted"
    assert audit["mapping_version"] == canonicalization_service.settings.canonicalization_mapping_version
    assert audit["adjudicator_metadata"] is None
    assert audit["score"] >= 0.85
    assert "similarity" in audit["rationale"].lower()


def test_canonicalize_rolls_back_on_audit_failure(monkeypatch: pytest.MonkeyPatch) -> None:
    asyncio.run(_run_canonicalize_rolls_back_on_audit_failure(monkeypatch))


async def _run_canonicalize_rolls_back_on_audit_failure(
    monkeypatch: pytest.MonkeyPatch,
) -> None:
    backend = FakeEmbeddingBackend()
    conn = FakeCanonicalizationConnection()
    conn.fail_on_audit_insert = True
    pool = FakePool(conn)

    baseline = conn.snapshot()

    monkeypatch.setattr(canonicalization_service, "_embedding_backend", backend, raising=False)
    monkeypatch.setattr(canonicalization_service, "get_pool", lambda: pool)

    with pytest.raises(RuntimeError):
        await canonicalization_service.canonicalize([ConceptResolutionType.METHOD])

    assert conn.methods == baseline["methods"]
    assert conn.results == baseline["results"]
    assert conn.concept_resolutions == baseline["concept_resolutions"]
    assert (
        conn.canonicalization_merge_decisions
        == baseline["canonicalization_merge_decisions"]
<<<<<<< HEAD
    )
=======
    )



class FakeAdjudicator:
    def __init__(self, *, approved: bool) -> None:
        self._approved = approved
        self.requests: list[CanonicalizationAdjudicationRequest] = []

    async def adjudicate(
        self, request: CanonicalizationAdjudicationRequest
    ) -> CanonicalizationAdjudicationResult:
        self.requests.append(request)
        rationale = "approved" if self._approved else "denied"
        return CanonicalizationAdjudicationResult(
            approved=self._approved,
            rationale=f"Fake adjudicator {rationale}",
        )


def test_canonicalize_service_borderline_requires_adjudicator(
    monkeypatch: pytest.MonkeyPatch,
) -> None:
    asyncio.run(_run_canonicalize_service_borderline(monkeypatch, None, True))


def test_canonicalize_service_borderline_adjudicator_approves(
    monkeypatch: pytest.MonkeyPatch,
) -> None:
    asyncio.run(
        _run_canonicalize_service_borderline(
            monkeypatch,
            FakeAdjudicator(approved=True),
            True,
        )
    )


def test_canonicalize_service_borderline_adjudicator_denies(
    monkeypatch: pytest.MonkeyPatch,
) -> None:
    asyncio.run(
        _run_canonicalize_service_borderline(
            monkeypatch,
            FakeAdjudicator(approved=False),
            False,
        )
    )


async def _run_canonicalize_service_borderline(
    monkeypatch: pytest.MonkeyPatch,
    adjudicator: FakeAdjudicator | None,
    expect_merge: bool,
) -> None:
    backend = FakeEmbeddingBackend()
    conn = FakeCanonicalizationConnection()
    pool = FakePool(conn)

    monkeypatch.setattr(canonicalization_service, "_embedding_backend", backend, raising=False)
    monkeypatch.setattr(canonicalization_service, "get_pool", lambda: pool)
    monkeypatch.setitem(
        canonicalization_service._SIMILARITY_BORDERLINE_WINDOWS,
        ConceptResolutionType.METHOD,
        (0.0, 1.0),
    )

    report = await canonicalization_service.canonicalize(
        [ConceptResolutionType.METHOD],
        adjudicator=adjudicator,
    )

    assert report.summary
    entry = report.summary[0]
    assert entry.resolution_type == ConceptResolutionType.METHOD
    if expect_merge:
        assert entry.after == 2
        assert entry.merges == 1
    else:
        assert entry.after == 3
        assert entry.merges == 0

    if adjudicator is not None:
        assert adjudicator.requests
        ids = {
            (request.left_id, request.right_id)
            for request in adjudicator.requests
        }
        assert (METHOD_A, METHOD_B) in ids or (METHOD_B, METHOD_A) in ids

def test_canonicalize_mentions_influence_merges(monkeypatch: pytest.MonkeyPatch) -> None:
    asyncio.run(_run_canonicalize_mentions_influence_merges(monkeypatch))


async def _run_canonicalize_mentions_influence_merges(
    monkeypatch: pytest.MonkeyPatch,
) -> None:
    backend = FakeEmbeddingBackend()
    monkeypatch.setattr(canonicalization_service, "_embedding_backend", backend, raising=False)

    created = datetime(2024, 3, 1, tzinfo=timezone.utc)

    def _build_methods() -> dict[UUID, dict[str, Any]]:
        return {
            METHOD_D: {
                "id": METHOD_D,
                "name": "AlphaZero",
                "aliases": [],
                "created_at": created,
            },
            METHOD_E: {
                "id": METHOD_E,
                "name": "Greedy Optimizer",
                "aliases": [],
                "created_at": created,
            },
        }

    paper_id = uuid4()
    mentions_merge = [
        {
            "entity_id": METHOD_D,
            "resolution_type": ConceptResolutionType.METHOD.value,
            "surface": "Alpha Method",
            "normalized_surface": "alpha method",
            "mention_type": "method",
            "paper_id": paper_id,
            "section_id": None,
            "start": 5,
            "end": 20,
            "first_seen_year": 2020,
            "is_acronym": False,
            "has_digit": False,
            "is_shared": False,
            "context_embedding": [12.0, 0.0, 0.0],
        },
        {
            "entity_id": METHOD_E,
            "resolution_type": ConceptResolutionType.METHOD.value,
            "surface": "Alpha Method",
            "normalized_surface": "alpha method",
            "mention_type": "method",
            "paper_id": paper_id,
            "section_id": None,
            "start": 15,
            "end": 30,
            "first_seen_year": 2021,
            "is_acronym": True,
            "has_digit": False,
            "is_shared": False,
            "context_embedding": [11.5, 0.0, 0.0],
        },
    ]

    results_payload = [
        {"id": uuid4(), "method_id": METHOD_D},
        {"id": uuid4(), "method_id": METHOD_E},
    ]

    conn_merge = FakeCanonicalizationConnection(
        methods=_build_methods(),
        results=list(results_payload),
        mentions=list(mentions_merge),
    )
    pool_merge = FakePool(conn_merge)
    monkeypatch.setattr(canonicalization_service, "get_pool", lambda: pool_merge)

    report_merge = await canonicalization_service.canonicalize([ConceptResolutionType.METHOD])
    assert report_merge.summary
    merge_entry = report_merge.summary[0]
    assert merge_entry.merges == 1
    assert merge_entry.after == 1

    mentions_no_merge = [
        mentions_merge[0],
        {
            "entity_id": METHOD_E,
            "resolution_type": ConceptResolutionType.METHOD.value,
            "surface": "Beta Strategy",
            "normalized_surface": "beta strategy",
            "mention_type": "method",
            "paper_id": uuid4(),
            "section_id": None,
            "start": 10,
            "end": 24,
            "first_seen_year": 2024,
            "is_acronym": False,
            "has_digit": False,
            "is_shared": False,
            "context_embedding": [4.0, 0.0, 0.0],
        },
    ]

    conn_no_merge = FakeCanonicalizationConnection(
        methods=_build_methods(),
        results=list(results_payload),
        mentions=list(mentions_no_merge),
    )
    pool_no_merge = FakePool(conn_no_merge)
    monkeypatch.setattr(canonicalization_service, "get_pool", lambda: pool_no_merge)

    report_no_merge = await canonicalization_service.canonicalize([ConceptResolutionType.METHOD])
    assert report_no_merge.summary
    no_merge_entry = report_no_merge.summary[0]
    assert no_merge_entry.merges == 0
    assert no_merge_entry.after == 2
>>>>>>> 6aac06cf
<|MERGE_RESOLUTION|>--- conflicted
+++ resolved
@@ -302,10 +302,7 @@
     assert METHOD_B not in method_ids
     assert METHOD_A in method_ids
 
-<<<<<<< HEAD
-=======
-
->>>>>>> 6aac06cf
+
     audit_rows = [
         row
         for row in conn.canonicalization_merge_decisions
@@ -349,213 +346,4 @@
     assert (
         conn.canonicalization_merge_decisions
         == baseline["canonicalization_merge_decisions"]
-<<<<<<< HEAD
     )
-=======
-    )
-
-
-
-class FakeAdjudicator:
-    def __init__(self, *, approved: bool) -> None:
-        self._approved = approved
-        self.requests: list[CanonicalizationAdjudicationRequest] = []
-
-    async def adjudicate(
-        self, request: CanonicalizationAdjudicationRequest
-    ) -> CanonicalizationAdjudicationResult:
-        self.requests.append(request)
-        rationale = "approved" if self._approved else "denied"
-        return CanonicalizationAdjudicationResult(
-            approved=self._approved,
-            rationale=f"Fake adjudicator {rationale}",
-        )
-
-
-def test_canonicalize_service_borderline_requires_adjudicator(
-    monkeypatch: pytest.MonkeyPatch,
-) -> None:
-    asyncio.run(_run_canonicalize_service_borderline(monkeypatch, None, True))
-
-
-def test_canonicalize_service_borderline_adjudicator_approves(
-    monkeypatch: pytest.MonkeyPatch,
-) -> None:
-    asyncio.run(
-        _run_canonicalize_service_borderline(
-            monkeypatch,
-            FakeAdjudicator(approved=True),
-            True,
-        )
-    )
-
-
-def test_canonicalize_service_borderline_adjudicator_denies(
-    monkeypatch: pytest.MonkeyPatch,
-) -> None:
-    asyncio.run(
-        _run_canonicalize_service_borderline(
-            monkeypatch,
-            FakeAdjudicator(approved=False),
-            False,
-        )
-    )
-
-
-async def _run_canonicalize_service_borderline(
-    monkeypatch: pytest.MonkeyPatch,
-    adjudicator: FakeAdjudicator | None,
-    expect_merge: bool,
-) -> None:
-    backend = FakeEmbeddingBackend()
-    conn = FakeCanonicalizationConnection()
-    pool = FakePool(conn)
-
-    monkeypatch.setattr(canonicalization_service, "_embedding_backend", backend, raising=False)
-    monkeypatch.setattr(canonicalization_service, "get_pool", lambda: pool)
-    monkeypatch.setitem(
-        canonicalization_service._SIMILARITY_BORDERLINE_WINDOWS,
-        ConceptResolutionType.METHOD,
-        (0.0, 1.0),
-    )
-
-    report = await canonicalization_service.canonicalize(
-        [ConceptResolutionType.METHOD],
-        adjudicator=adjudicator,
-    )
-
-    assert report.summary
-    entry = report.summary[0]
-    assert entry.resolution_type == ConceptResolutionType.METHOD
-    if expect_merge:
-        assert entry.after == 2
-        assert entry.merges == 1
-    else:
-        assert entry.after == 3
-        assert entry.merges == 0
-
-    if adjudicator is not None:
-        assert adjudicator.requests
-        ids = {
-            (request.left_id, request.right_id)
-            for request in adjudicator.requests
-        }
-        assert (METHOD_A, METHOD_B) in ids or (METHOD_B, METHOD_A) in ids
-
-def test_canonicalize_mentions_influence_merges(monkeypatch: pytest.MonkeyPatch) -> None:
-    asyncio.run(_run_canonicalize_mentions_influence_merges(monkeypatch))
-
-
-async def _run_canonicalize_mentions_influence_merges(
-    monkeypatch: pytest.MonkeyPatch,
-) -> None:
-    backend = FakeEmbeddingBackend()
-    monkeypatch.setattr(canonicalization_service, "_embedding_backend", backend, raising=False)
-
-    created = datetime(2024, 3, 1, tzinfo=timezone.utc)
-
-    def _build_methods() -> dict[UUID, dict[str, Any]]:
-        return {
-            METHOD_D: {
-                "id": METHOD_D,
-                "name": "AlphaZero",
-                "aliases": [],
-                "created_at": created,
-            },
-            METHOD_E: {
-                "id": METHOD_E,
-                "name": "Greedy Optimizer",
-                "aliases": [],
-                "created_at": created,
-            },
-        }
-
-    paper_id = uuid4()
-    mentions_merge = [
-        {
-            "entity_id": METHOD_D,
-            "resolution_type": ConceptResolutionType.METHOD.value,
-            "surface": "Alpha Method",
-            "normalized_surface": "alpha method",
-            "mention_type": "method",
-            "paper_id": paper_id,
-            "section_id": None,
-            "start": 5,
-            "end": 20,
-            "first_seen_year": 2020,
-            "is_acronym": False,
-            "has_digit": False,
-            "is_shared": False,
-            "context_embedding": [12.0, 0.0, 0.0],
-        },
-        {
-            "entity_id": METHOD_E,
-            "resolution_type": ConceptResolutionType.METHOD.value,
-            "surface": "Alpha Method",
-            "normalized_surface": "alpha method",
-            "mention_type": "method",
-            "paper_id": paper_id,
-            "section_id": None,
-            "start": 15,
-            "end": 30,
-            "first_seen_year": 2021,
-            "is_acronym": True,
-            "has_digit": False,
-            "is_shared": False,
-            "context_embedding": [11.5, 0.0, 0.0],
-        },
-    ]
-
-    results_payload = [
-        {"id": uuid4(), "method_id": METHOD_D},
-        {"id": uuid4(), "method_id": METHOD_E},
-    ]
-
-    conn_merge = FakeCanonicalizationConnection(
-        methods=_build_methods(),
-        results=list(results_payload),
-        mentions=list(mentions_merge),
-    )
-    pool_merge = FakePool(conn_merge)
-    monkeypatch.setattr(canonicalization_service, "get_pool", lambda: pool_merge)
-
-    report_merge = await canonicalization_service.canonicalize([ConceptResolutionType.METHOD])
-    assert report_merge.summary
-    merge_entry = report_merge.summary[0]
-    assert merge_entry.merges == 1
-    assert merge_entry.after == 1
-
-    mentions_no_merge = [
-        mentions_merge[0],
-        {
-            "entity_id": METHOD_E,
-            "resolution_type": ConceptResolutionType.METHOD.value,
-            "surface": "Beta Strategy",
-            "normalized_surface": "beta strategy",
-            "mention_type": "method",
-            "paper_id": uuid4(),
-            "section_id": None,
-            "start": 10,
-            "end": 24,
-            "first_seen_year": 2024,
-            "is_acronym": False,
-            "has_digit": False,
-            "is_shared": False,
-            "context_embedding": [4.0, 0.0, 0.0],
-        },
-    ]
-
-    conn_no_merge = FakeCanonicalizationConnection(
-        methods=_build_methods(),
-        results=list(results_payload),
-        mentions=list(mentions_no_merge),
-    )
-    pool_no_merge = FakePool(conn_no_merge)
-    monkeypatch.setattr(canonicalization_service, "get_pool", lambda: pool_no_merge)
-
-    report_no_merge = await canonicalization_service.canonicalize([ConceptResolutionType.METHOD])
-    assert report_no_merge.summary
-    no_merge_entry = report_no_merge.summary[0]
-    assert no_merge_entry.merges == 0
-    assert no_merge_entry.after == 2
->>>>>>> 6aac06cf
