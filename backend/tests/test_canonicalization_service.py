from __future__ import annotations

import asyncio
from collections import defaultdict
from copy import deepcopy
from datetime import datetime, timezone
from typing import Any, Optional, Sequence
from uuid import UUID, uuid4

import pytest

from app.models.ontology import ConceptResolutionType
from app.services import canonicalization as canonicalization_service
from app.services.canonicalization import (
    CanonicalizationAdjudicationRequest,
    CanonicalizationAdjudicationResult,
)


METHOD_A = UUID("11111111-1111-1111-1111-111111111111")
METHOD_B = UUID("22222222-2222-2222-2222-222222222222")
METHOD_C = UUID("33333333-3333-3333-3333-333333333333")
METHOD_D = UUID("44444444-4444-4444-4444-444444444444")
METHOD_E = UUID("55555555-5555-5555-5555-555555555555")


class FakeEmbeddingBackend:
    async def embed(self, texts: Sequence[str], batch_size: int) -> list[list[float]]:  # noqa: ARG002
        vectors: list[list[float]] = []
        for text in texts:
            normalized = text.lower()
            if "roberta" in normalized:
                vectors.append([1.0, 0.0, 0.0])
            elif "bert" in normalized:
                vectors.append([0.0, 1.0, 0.0])
            else:
                vectors.append([0.0, 0.0, 1.0])
        return vectors


class FakeTransaction:
    def __init__(self, conn: "FakeCanonicalizationConnection") -> None:
        self._conn = conn
        self._snapshot: dict[str, Any] | None = None

    async def __aenter__(self) -> "FakeTransaction":
        self._snapshot = self._conn.snapshot()
        return self

    async def __aexit__(self, exc_type, exc, tb) -> bool:  # pragma: no cover - nothing to clean up
        if exc_type is not None and self._snapshot is not None:
            self._conn.restore_snapshot(self._snapshot)
        self._snapshot = None
        return False


class FakeAcquire:
    def __init__(self, conn: "FakeCanonicalizationConnection") -> None:
        self._conn = conn

    async def __aenter__(self) -> "FakeCanonicalizationConnection":
        return self._conn

    async def __aexit__(self, exc_type, exc, tb) -> bool:  # pragma: no cover - nothing to clean up
        return False


class FakePool:
    def __init__(self, conn: "FakeCanonicalizationConnection") -> None:
        self._conn = conn

    def acquire(self) -> FakeAcquire:
        return FakeAcquire(self._conn)


class FakeCanonicalizationConnection:
    def __init__(
        self,
        *,
        methods: Optional[dict[UUID, dict[str, Any]]] = None,
        results: Optional[list[dict[str, Any]]] = None,
        mentions: Optional[list[dict[str, Any]]] = None,
    ) -> None:
        now = datetime(2024, 1, 1, tzinfo=timezone.utc)
        later = datetime(2024, 2, 1, tzinfo=timezone.utc)
        self.methods: dict[UUID, dict[str, Any]] = methods or {
            METHOD_A: {
                "id": METHOD_A,
                "name": "RoBERTa",
                "aliases": ["Roberta Model"],
                "created_at": now,
            },
            METHOD_B: {
                "id": METHOD_B,
                "name": "RoBERTa-Large",
                "aliases": [],
                "created_at": later,
            },
            METHOD_C: {
                "id": METHOD_C,
                "name": "BERT",
                "aliases": [],
                "created_at": later,
            },
        }
        self.results: list[dict[str, Any]] = results or [
            {"id": uuid4(), "method_id": METHOD_A},
            {"id": uuid4(), "method_id": METHOD_B},
            {"id": uuid4(), "method_id": METHOD_C},
        ]
        self.mentions: list[dict[str, Any]] = mentions or []
        self.concept_resolutions: list[dict[str, Any]] = []
        self.canonicalization_merge_decisions: list[dict[str, Any]] = []
        self.fail_on_audit_insert = False

    async def fetch(self, query: str, *params: Any) -> list[dict[str, Any]]:  # noqa: ARG002
        normalized = " ".join(query.split())
        if "FROM methods" in normalized and "ontology_mentions" in normalized:
            resolution = params[0] if params else ConceptResolutionType.METHOD.value
            rows: list[dict[str, Any]] = []
            for method in self.methods.values():
                attached = [
                    mention
                    for mention in self.mentions
                    if mention.get("entity_id") == method["id"]
                    and mention.get("resolution_type") == resolution
                ]
                if not attached:
                    attached = [None]
                for mention in attached:
                    rows.append(
                        {
                            "entity_id": method["id"],
                            "entity_name": method["name"],
                            "entity_aliases": list(method.get("aliases") or []),
                            "entity_created_at": method["created_at"],
                            "mention_surface": None if mention is None else mention.get("surface"),
                            "mention_normalized_surface": None
                            if mention is None
                            else mention.get("normalized_surface"),
                            "mention_type": None if mention is None else mention.get("mention_type"),
                            "mention_paper_id": None if mention is None else mention.get("paper_id"),
                            "mention_section_id": None if mention is None else mention.get("section_id"),
                            "mention_start": None if mention is None else mention.get("start"),
                            "mention_end": None if mention is None else mention.get("end"),
                            "mention_first_seen_year": None
                            if mention is None
                            else mention.get("first_seen_year"),
                            "mention_is_acronym": False
                            if mention is None
                            else mention.get("is_acronym", False),
                            "mention_has_digit": False
                            if mention is None
                            else mention.get("has_digit", False),
                            "mention_is_shared": False
                            if mention is None
                            else mention.get("is_shared", False),
                            "mention_context_embedding": None
                            if mention is None
                            else mention.get("context_embedding"),
                        }
                    )
            return rows
        raise AssertionError(f"Unsupported fetch query: {normalized}")

    async def execute(self, query: str, *params: Any) -> str:
        normalized = " ".join(query.split())
        if normalized.startswith("DELETE FROM concept_resolutions"):
            types = set(params[0])
            self.concept_resolutions = [
                row for row in self.concept_resolutions if row["resolution_type"] not in types
            ]
            return "DELETE"
        if normalized.startswith("DELETE FROM canonicalization_merge_decisions"):
            types = set(params[0])
            version = params[1]
            self.canonicalization_merge_decisions = [
                row
                for row in self.canonicalization_merge_decisions
                if row["resolution_type"] not in types or row["mapping_version"] != version
            ]
            return "DELETE"
        raise AssertionError(f"Unsupported execute query: {normalized}")

    async def executemany(self, query: str, param_sets: Sequence[Sequence[Any]]) -> None:
        normalized = " ".join(query.split())
        if normalized.startswith("INSERT INTO concept_resolutions"):
            for resolution_type, canonical_id, alias_text, score in param_sets:
                self.concept_resolutions.append(
                    {
                        "resolution_type": resolution_type,
                        "canonical_id": canonical_id,
                        "alias_text": alias_text,
                        "score": score,
                    }
                )
            return
        if normalized.startswith("INSERT INTO canonicalization_merge_decisions"):
            if self.fail_on_audit_insert:
                raise RuntimeError("Simulated failure")
            for (
                resolution_type,
                left_id,
                right_id,
                score,
                decision_source,
                verdict,
                rationale,
                mapping_version,
                adjudicator_metadata,
            ) in param_sets:
                self.canonicalization_merge_decisions.append(
                    {
                        "resolution_type": resolution_type,
                        "left_id": left_id,
                        "right_id": right_id,
                        "score": score,
                        "decision_source": decision_source,
                        "verdict": verdict,
                        "rationale": rationale,
                        "mapping_version": mapping_version,
                        "adjudicator_metadata": adjudicator_metadata,
                    }
                )
            return
        if normalized.startswith("UPDATE methods SET aliases"):
            for record_id, aliases in param_sets:
                self.methods[record_id]["aliases"] = list(aliases)
            return
        if normalized.startswith("UPDATE results SET method_id"):
            for old_id, new_id in param_sets:
                for row in self.results:
                    if row.get("method_id") == old_id:
                        row["method_id"] = new_id
            return
        raise AssertionError(f"Unsupported executemany query: {normalized}")

    def transaction(self) -> FakeTransaction:
        return FakeTransaction(self)

    def snapshot(self) -> dict[str, Any]:
        return {
            "methods": deepcopy(self.methods),
            "results": deepcopy(self.results),
            "concept_resolutions": deepcopy(self.concept_resolutions),
            "canonicalization_merge_decisions": deepcopy(
                self.canonicalization_merge_decisions
            ),
        }

    def restore_snapshot(self, snapshot: dict[str, Any]) -> None:
        self.methods = deepcopy(snapshot["methods"])
        self.results = deepcopy(snapshot["results"])
        self.concept_resolutions = deepcopy(snapshot["concept_resolutions"])
        self.canonicalization_merge_decisions = deepcopy(
            snapshot["canonicalization_merge_decisions"]
        )


def test_canonicalize_service_merges_methods(monkeypatch: pytest.MonkeyPatch) -> None:
    asyncio.run(_run_canonicalize_service_merges_methods(monkeypatch))


async def _run_canonicalize_service_merges_methods(monkeypatch: pytest.MonkeyPatch) -> None:
    backend = FakeEmbeddingBackend()
    conn = FakeCanonicalizationConnection()
    pool = FakePool(conn)

    monkeypatch.setattr(canonicalization_service, "_embedding_backend", backend, raising=False)
    monkeypatch.setattr(canonicalization_service, "get_pool", lambda: pool)

    report = await canonicalization_service.canonicalize([ConceptResolutionType.METHOD])
    assert report.summary
    entry = report.summary[0]
    assert entry.resolution_type == ConceptResolutionType.METHOD
    assert entry.before == 3
    assert entry.after == 2
    assert entry.merges == 1
    assert entry.examples
    example = entry.examples[0]
    assert example.canonical_id == METHOD_A
    merged_ids = {item.id for item in example.merged}
    assert merged_ids == {METHOD_B}
    assert example.merged[0].score >= 0.85

    aliases_a = set(conn.methods[METHOD_A]["aliases"])
    aliases_b = set(conn.methods[METHOD_B]["aliases"])
    aliases_c = conn.methods[METHOD_C]["aliases"]
    assert aliases_a == {"Roberta Model", "RoBERTa-Large"}
    assert aliases_b == {"RoBERTa", "Roberta Model"}
    assert aliases_c == []

    alias_map = defaultdict(set)
    for row in conn.concept_resolutions:
        if row["resolution_type"] == ConceptResolutionType.METHOD.value:
            alias_map[row["canonical_id"]].add(row["alias_text"])

    assert alias_map[METHOD_A] == {"RoBERTa", "RoBERTa-Large", "Roberta Model"}
    assert alias_map[METHOD_C] == {"BERT"}

    method_ids = {row["method_id"] for row in conn.results}
    assert METHOD_B not in method_ids
    assert METHOD_A in method_ids

<<<<<<< HEAD
=======

>>>>>>> 2eb4e8bc
    audit_rows = [
        row
        for row in conn.canonicalization_merge_decisions
        if row["resolution_type"] == ConceptResolutionType.METHOD.value
    ]
    assert len(audit_rows) == 1
    audit = audit_rows[0]
    assert audit["left_id"] == METHOD_A
    assert audit["right_id"] == METHOD_B
    assert audit["decision_source"] == "llm"
    assert audit["verdict"] == "accepted"
    assert audit["mapping_version"] == canonicalization_service.settings.canonicalization_mapping_version
    assert audit["adjudicator_metadata"] is None
    assert audit["score"] >= 0.85
    assert "similarity" in audit["rationale"].lower()


def test_canonicalize_rolls_back_on_audit_failure(monkeypatch: pytest.MonkeyPatch) -> None:
    asyncio.run(_run_canonicalize_rolls_back_on_audit_failure(monkeypatch))


async def _run_canonicalize_rolls_back_on_audit_failure(
    monkeypatch: pytest.MonkeyPatch,
) -> None:
    backend = FakeEmbeddingBackend()
    conn = FakeCanonicalizationConnection()
    conn.fail_on_audit_insert = True
    pool = FakePool(conn)

    baseline = conn.snapshot()

    monkeypatch.setattr(canonicalization_service, "_embedding_backend", backend, raising=False)
    monkeypatch.setattr(canonicalization_service, "get_pool", lambda: pool)

    with pytest.raises(RuntimeError):
        await canonicalization_service.canonicalize([ConceptResolutionType.METHOD])

    assert conn.methods == baseline["methods"]
    assert conn.results == baseline["results"]
    assert conn.concept_resolutions == baseline["concept_resolutions"]
    assert (
        conn.canonicalization_merge_decisions
        == baseline["canonicalization_merge_decisions"]
<<<<<<< HEAD
    )
=======
    )
>>>>>>> 2eb4e8bc
<|MERGE_RESOLUTION|>--- conflicted
+++ resolved
@@ -302,10 +302,7 @@
     assert METHOD_B not in method_ids
     assert METHOD_A in method_ids
 
-<<<<<<< HEAD
-=======
-
->>>>>>> 2eb4e8bc
+
     audit_rows = [
         row
         for row in conn.canonicalization_merge_decisions
@@ -349,8 +346,4 @@
     assert (
         conn.canonicalization_merge_decisions
         == baseline["canonicalization_merge_decisions"]
-<<<<<<< HEAD
-    )
-=======
-    )
->>>>>>> 2eb4e8bc
+    )