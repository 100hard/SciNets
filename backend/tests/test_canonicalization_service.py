from __future__ import annotations

import asyncio
from collections import defaultdict
from copy import deepcopy
from datetime import datetime, timezone
from typing import Any, Optional, Sequence
from uuid import UUID, uuid4

import pytest

from app.models.ontology import ConceptResolutionType
from app.services import canonicalization as canonicalization_service
from app.services.canonicalization import (
    CanonicalizationAdjudicationRequest,
    CanonicalizationAdjudicationResult,
)


METHOD_A = UUID("11111111-1111-1111-1111-111111111111")
METHOD_B = UUID("22222222-2222-2222-2222-222222222222")
METHOD_C = UUID("33333333-3333-3333-3333-333333333333")
METHOD_D = UUID("44444444-4444-4444-4444-444444444444")
METHOD_E = UUID("55555555-5555-5555-5555-555555555555")


class FakeEmbeddingBackend:
    async def embed(self, texts: Sequence[str], batch_size: int) -> list[list[float]]:  # noqa: ARG002
        vectors: list[list[float]] = []
        for text in texts:
            normalized = text.lower()
            if "roberta" in normalized:
                vectors.append([1.0, 0.0, 0.0])
            elif "bert" in normalized:
                vectors.append([0.0, 1.0, 0.0])
            else:
                vectors.append([0.0, 0.0, 1.0])
        return vectors


class FakeTransaction:
    def __init__(self, conn: "FakeCanonicalizationConnection") -> None:
        self._conn = conn
        self._snapshot: dict[str, Any] | None = None

    async def __aenter__(self) -> "FakeTransaction":
        self._snapshot = self._conn.snapshot()
        return self

    async def __aexit__(self, exc_type, exc, tb) -> bool:  # pragma: no cover - nothing to clean up
        if exc_type is not None and self._snapshot is not None:
            self._conn.restore_snapshot(self._snapshot)
        self._snapshot = None
        return False


class FakeAcquire:
    def __init__(self, conn: "FakeCanonicalizationConnection") -> None:
        self._conn = conn

    async def __aenter__(self) -> "FakeCanonicalizationConnection":
        return self._conn

    async def __aexit__(self, exc_type, exc, tb) -> bool:  # pragma: no cover - nothing to clean up
        return False


class FakePool:
    def __init__(self, conn: "FakeCanonicalizationConnection") -> None:
        self._conn = conn

    def acquire(self) -> FakeAcquire:
        return FakeAcquire(self._conn)


class FakeCanonicalizationConnection:
    def __init__(
        self,
        *,
        methods: Optional[dict[UUID, dict[str, Any]]] = None,
        results: Optional[list[dict[str, Any]]] = None,
        mentions: Optional[list[dict[str, Any]]] = None,
    ) -> None:
        now = datetime(2024, 1, 1, tzinfo=timezone.utc)
        later = datetime(2024, 2, 1, tzinfo=timezone.utc)
        self.methods: dict[UUID, dict[str, Any]] = methods or {
            METHOD_A: {
                "id": METHOD_A,
                "name": "RoBERTa",
                "aliases": ["Roberta Model"],
                "created_at": now,
            },
            METHOD_B: {
                "id": METHOD_B,
                "name": "RoBERTa-Large",
                "aliases": [],
                "created_at": later,
            },
            METHOD_C: {
                "id": METHOD_C,
                "name": "BERT",
                "aliases": [],
                "created_at": later,
            },
        }
        self.results: list[dict[str, Any]] = results or [
            {"id": uuid4(), "method_id": METHOD_A},
            {"id": uuid4(), "method_id": METHOD_B},
            {"id": uuid4(), "method_id": METHOD_C},
        ]
        self.mentions: list[dict[str, Any]] = mentions or []
        self.concept_resolutions: list[dict[str, Any]] = []
        self.canonicalization_merge_decisions: list[dict[str, Any]] = []
        self.fail_on_audit_insert = False

    async def fetch(self, query: str, *params: Any) -> list[dict[str, Any]]:  # noqa: ARG002
        normalized = " ".join(query.split())
        if "FROM methods" in normalized and "ontology_mentions" in normalized:
            resolution = params[0] if params else ConceptResolutionType.METHOD.value
            rows: list[dict[str, Any]] = []
            for method in self.methods.values():
                attached = [
                    mention
                    for mention in self.mentions
                    if mention.get("entity_id") == method["id"]
                    and mention.get("resolution_type") == resolution
                ]
                if not attached:
                    attached = [None]
                for mention in attached:
                    rows.append(
                        {
                            "entity_id": method["id"],
                            "entity_name": method["name"],
                            "entity_aliases": list(method.get("aliases") or []),
                            "entity_created_at": method["created_at"],
                            "mention_surface": None if mention is None else mention.get("surface"),
                            "mention_normalized_surface": None
                            if mention is None
                            else mention.get("normalized_surface"),
                            "mention_type": None if mention is None else mention.get("mention_type"),
                            "mention_paper_id": None if mention is None else mention.get("paper_id"),
                            "mention_section_id": None if mention is None else mention.get("section_id"),
                            "mention_start": None if mention is None else mention.get("start"),
                            "mention_end": None if mention is None else mention.get("end"),
                            "mention_first_seen_year": None
                            if mention is None
                            else mention.get("first_seen_year"),
                            "mention_is_acronym": False
                            if mention is None
                            else mention.get("is_acronym", False),
                            "mention_has_digit": False
                            if mention is None
                            else mention.get("has_digit", False),
                            "mention_is_shared": False
                            if mention is None
                            else mention.get("is_shared", False),
                            "mention_context_embedding": None
                            if mention is None
                            else mention.get("context_embedding"),
                        }
                    )
            return rows
        raise AssertionError(f"Unsupported fetch query: {normalized}")

    async def execute(self, query: str, *params: Any) -> str:
        normalized = " ".join(query.split())
        if normalized.startswith("DELETE FROM concept_resolutions"):
            types = set(params[0])
            self.concept_resolutions = [
                row for row in self.concept_resolutions if row["resolution_type"] not in types
            ]
            return "DELETE"
        if normalized.startswith("DELETE FROM canonicalization_merge_decisions"):
            types = set(params[0])
            version = params[1]
            self.canonicalization_merge_decisions = [
                row
                for row in self.canonicalization_merge_decisions
                if row["resolution_type"] not in types or row["mapping_version"] != version
            ]
            return "DELETE"
        raise AssertionError(f"Unsupported execute query: {normalized}")

    async def executemany(self, query: str, param_sets: Sequence[Sequence[Any]]) -> None:
        normalized = " ".join(query.split())
        if normalized.startswith("INSERT INTO concept_resolutions"):
            for resolution_type, canonical_id, alias_text, score in param_sets:
                self.concept_resolutions.append(
                    {
                        "resolution_type": resolution_type,
                        "canonical_id": canonical_id,
                        "alias_text": alias_text,
                        "score": score,
                    }
                )
            return
        if normalized.startswith("INSERT INTO canonicalization_merge_decisions"):
            if self.fail_on_audit_insert:
                raise RuntimeError("Simulated failure")
            for (
                resolution_type,
                left_id,
                right_id,
                score,
                decision_source,
                verdict,
                rationale,
                mapping_version,
                adjudicator_metadata,
            ) in param_sets:
                self.canonicalization_merge_decisions.append(
                    {
                        "resolution_type": resolution_type,
                        "left_id": left_id,
                        "right_id": right_id,
                        "score": score,
                        "decision_source": decision_source,
                        "verdict": verdict,
                        "rationale": rationale,
                        "mapping_version": mapping_version,
                        "adjudicator_metadata": adjudicator_metadata,
                    }
                )
            return
        if normalized.startswith("UPDATE methods SET aliases"):
            for record_id, aliases in param_sets:
                self.methods[record_id]["aliases"] = list(aliases)
            return
        if normalized.startswith("UPDATE results SET method_id"):
            for old_id, new_id in param_sets:
                for row in self.results:
                    if row.get("method_id") == old_id:
                        row["method_id"] = new_id
            return
        raise AssertionError(f"Unsupported executemany query: {normalized}")

    def transaction(self) -> FakeTransaction:
        return FakeTransaction(self)

    def snapshot(self) -> dict[str, Any]:
        return {
            "methods": deepcopy(self.methods),
            "results": deepcopy(self.results),
            "concept_resolutions": deepcopy(self.concept_resolutions),
            "canonicalization_merge_decisions": deepcopy(
                self.canonicalization_merge_decisions
            ),
        }

    def restore_snapshot(self, snapshot: dict[str, Any]) -> None:
        self.methods = deepcopy(snapshot["methods"])
        self.results = deepcopy(snapshot["results"])
        self.concept_resolutions = deepcopy(snapshot["concept_resolutions"])
        self.canonicalization_merge_decisions = deepcopy(
            snapshot["canonicalization_merge_decisions"]
        )


def test_canonicalize_service_merges_methods(monkeypatch: pytest.MonkeyPatch) -> None:
    asyncio.run(_run_canonicalize_service_merges_methods(monkeypatch))


async def _run_canonicalize_service_merges_methods(monkeypatch: pytest.MonkeyPatch) -> None:
    backend = FakeEmbeddingBackend()
    conn = FakeCanonicalizationConnection()
    pool = FakePool(conn)

    monkeypatch.setattr(canonicalization_service, "_embedding_backend", backend, raising=False)
    monkeypatch.setattr(canonicalization_service, "get_pool", lambda: pool)

    report = await canonicalization_service.canonicalize([ConceptResolutionType.METHOD])
    assert report.summary
    entry = report.summary[0]
    assert entry.resolution_type == ConceptResolutionType.METHOD
    assert entry.before == 3
    assert entry.after == 2
    assert entry.merges == 1
    assert entry.examples
    example = entry.examples[0]
    assert example.canonical_id == METHOD_A
    merged_ids = {item.id for item in example.merged}
    assert merged_ids == {METHOD_B}
    assert example.merged[0].score >= 0.85

    aliases_a = set(conn.methods[METHOD_A]["aliases"])
    aliases_b = set(conn.methods[METHOD_B]["aliases"])
    aliases_c = conn.methods[METHOD_C]["aliases"]
    assert aliases_a == {"Roberta Model", "RoBERTa-Large"}
    assert aliases_b == {"RoBERTa", "Roberta Model"}
    assert aliases_c == []

    alias_map = defaultdict(set)
    for row in conn.concept_resolutions:
        if row["resolution_type"] == ConceptResolutionType.METHOD.value:
            alias_map[row["canonical_id"]].add(row["alias_text"])

    assert alias_map[METHOD_A] == {"RoBERTa", "RoBERTa-Large", "Roberta Model"}
    assert alias_map[METHOD_C] == {"BERT"}

    method_ids = {row["method_id"] for row in conn.results}
    assert METHOD_B not in method_ids
    assert METHOD_A in method_ids

<<<<<<< HEAD
=======

>>>>>>> c68a829e
    audit_rows = [
        row
        for row in conn.canonicalization_merge_decisions
        if row["resolution_type"] == ConceptResolutionType.METHOD.value
    ]
    assert len(audit_rows) == 1
    audit = audit_rows[0]
    assert audit["left_id"] == METHOD_A
    assert audit["right_id"] == METHOD_B
    assert audit["decision_source"] == "llm"
    assert audit["verdict"] == "accepted"
    assert audit["mapping_version"] == canonicalization_service.settings.canonicalization_mapping_version
    assert audit["adjudicator_metadata"] is None
    assert audit["score"] >= 0.85
    assert "similarity" in audit["rationale"].lower()


def test_canonicalize_rolls_back_on_audit_failure(monkeypatch: pytest.MonkeyPatch) -> None:
    asyncio.run(_run_canonicalize_rolls_back_on_audit_failure(monkeypatch))


async def _run_canonicalize_rolls_back_on_audit_failure(
    monkeypatch: pytest.MonkeyPatch,
) -> None:
    backend = FakeEmbeddingBackend()
    conn = FakeCanonicalizationConnection()
    conn.fail_on_audit_insert = True
    pool = FakePool(conn)

    baseline = conn.snapshot()

    monkeypatch.setattr(canonicalization_service, "_embedding_backend", backend, raising=False)
    monkeypatch.setattr(canonicalization_service, "get_pool", lambda: pool)

    with pytest.raises(RuntimeError):
        await canonicalization_service.canonicalize([ConceptResolutionType.METHOD])

    assert conn.methods == baseline["methods"]
    assert conn.results == baseline["results"]
    assert conn.concept_resolutions == baseline["concept_resolutions"]
    assert (
        conn.canonicalization_merge_decisions
        == baseline["canonicalization_merge_decisions"]
    )<|MERGE_RESOLUTION|>--- conflicted
+++ resolved
@@ -301,11 +301,6 @@
     method_ids = {row["method_id"] for row in conn.results}
     assert METHOD_B not in method_ids
     assert METHOD_A in method_ids
-
-<<<<<<< HEAD
-=======
-
->>>>>>> c68a829e
     audit_rows = [
         row
         for row in conn.canonicalization_merge_decisions
