from __future__ import annotations

import asyncio
from collections import defaultdict
from copy import deepcopy
from datetime import datetime, timezone
from typing import Any, Optional, Sequence
from uuid import UUID, uuid4

import pytest

from app.models.ontology import ConceptResolutionType
from app.services import canonicalization as canonicalization_service
from app.services.canonicalization import (
    CanonicalizationAdjudicationRequest,
    CanonicalizationAdjudicationResult,
)


METHOD_A = UUID("11111111-1111-1111-1111-111111111111")
METHOD_B = UUID("22222222-2222-2222-2222-222222222222")
METHOD_C = UUID("33333333-3333-3333-3333-333333333333")
METHOD_D = UUID("44444444-4444-4444-4444-444444444444")
METHOD_E = UUID("55555555-5555-5555-5555-555555555555")


class FakeEmbeddingBackend:
    async def embed(self, texts: Sequence[str], batch_size: int) -> list[list[float]]:  # noqa: ARG002
        vectors: list[list[float]] = []
        for text in texts:
            normalized = text.lower()
            if "roberta" in normalized:
                vectors.append([1.0, 0.0, 0.0])
            elif "bert" in normalized:
                vectors.append([0.0, 1.0, 0.0])
            else:
                vectors.append([0.0, 0.0, 1.0])
        return vectors


class FakeTransaction:
    def __init__(self, conn: "FakeCanonicalizationConnection") -> None:
        self._conn = conn
        self._snapshot: dict[str, Any] | None = None

    async def __aenter__(self) -> "FakeTransaction":
        self._snapshot = self._conn.snapshot()
        return self

    async def __aexit__(self, exc_type, exc, tb) -> bool:  # pragma: no cover - nothing to clean up
        if exc_type is not None and self._snapshot is not None:
            self._conn.restore_snapshot(self._snapshot)
        self._snapshot = None
        return False


class FakeAcquire:
    def __init__(self, conn: "FakeCanonicalizationConnection") -> None:
        self._conn = conn

    async def __aenter__(self) -> "FakeCanonicalizationConnection":
        return self._conn

    async def __aexit__(self, exc_type, exc, tb) -> bool:  # pragma: no cover - nothing to clean up
        return False


class FakePool:
    def __init__(self, conn: "FakeCanonicalizationConnection") -> None:
        self._conn = conn

    def acquire(self) -> FakeAcquire:
        return FakeAcquire(self._conn)


class FakeCanonicalizationConnection:
    def __init__(
        self,
        *,
        methods: Optional[dict[UUID, dict[str, Any]]] = None,
        results: Optional[list[dict[str, Any]]] = None,
        mentions: Optional[list[dict[str, Any]]] = None,
    ) -> None:
        now = datetime(2024, 1, 1, tzinfo=timezone.utc)
        later = datetime(2024, 2, 1, tzinfo=timezone.utc)
        self.methods: dict[UUID, dict[str, Any]] = methods or {
            METHOD_A: {
                "id": METHOD_A,
                "name": "RoBERTa",
                "aliases": ["Roberta Model"],
                "created_at": now,
            },
            METHOD_B: {
                "id": METHOD_B,
                "name": "RoBERTa-Large",
                "aliases": [],
                "created_at": later,
            },
            METHOD_C: {
                "id": METHOD_C,
                "name": "BERT",
                "aliases": [],
                "created_at": later,
            },
        }
        self.results: list[dict[str, Any]] = results or [
            {"id": uuid4(), "method_id": METHOD_A},
            {"id": uuid4(), "method_id": METHOD_B},
            {"id": uuid4(), "method_id": METHOD_C},
        ]
        self.mentions: list[dict[str, Any]] = mentions or []
        self.concept_resolutions: list[dict[str, Any]] = []
        self.canonicalization_merge_decisions: list[dict[str, Any]] = []
        self.fail_on_audit_insert = False

    async def fetch(self, query: str, *params: Any) -> list[dict[str, Any]]:  # noqa: ARG002
        normalized = " ".join(query.split())
        if "FROM methods" in normalized and "ontology_mentions" in normalized:
            resolution = params[0] if params else ConceptResolutionType.METHOD.value
            rows: list[dict[str, Any]] = []
            for method in self.methods.values():
                attached = [
                    mention
                    for mention in self.mentions
                    if mention.get("entity_id") == method["id"]
                    and mention.get("resolution_type") == resolution
                ]
                if not attached:
                    attached = [None]
                for mention in attached:
                    rows.append(
                        {
                            "entity_id": method["id"],
                            "entity_name": method["name"],
                            "entity_aliases": list(method.get("aliases") or []),
                            "entity_created_at": method["created_at"],
                            "mention_surface": None if mention is None else mention.get("surface"),
                            "mention_normalized_surface": None
                            if mention is None
                            else mention.get("normalized_surface"),
                            "mention_type": None if mention is None else mention.get("mention_type"),
                            "mention_paper_id": None if mention is None else mention.get("paper_id"),
                            "mention_section_id": None if mention is None else mention.get("section_id"),
                            "mention_start": None if mention is None else mention.get("start"),
                            "mention_end": None if mention is None else mention.get("end"),
                            "mention_first_seen_year": None
                            if mention is None
                            else mention.get("first_seen_year"),
                            "mention_is_acronym": False
                            if mention is None
                            else mention.get("is_acronym", False),
                            "mention_has_digit": False
                            if mention is None
                            else mention.get("has_digit", False),
                            "mention_is_shared": False
                            if mention is None
                            else mention.get("is_shared", False),
                            "mention_context_embedding": None
                            if mention is None
                            else mention.get("context_embedding"),
                        }
                    )
            return rows
        raise AssertionError(f"Unsupported fetch query: {normalized}")

    async def execute(self, query: str, *params: Any) -> str:
        normalized = " ".join(query.split())
        if normalized.startswith("DELETE FROM concept_resolutions"):
            types = set(params[0])
            self.concept_resolutions = [
                row for row in self.concept_resolutions if row["resolution_type"] not in types
            ]
            return "DELETE"
        if normalized.startswith("DELETE FROM canonicalization_merge_decisions"):
            types = set(params[0])
            version = params[1]
            self.canonicalization_merge_decisions = [
                row
                for row in self.canonicalization_merge_decisions
                if row["resolution_type"] not in types or row["mapping_version"] != version
            ]
            return "DELETE"
        raise AssertionError(f"Unsupported execute query: {normalized}")

    async def executemany(self, query: str, param_sets: Sequence[Sequence[Any]]) -> None:
        normalized = " ".join(query.split())
        if normalized.startswith("INSERT INTO concept_resolutions"):
            for resolution_type, canonical_id, alias_text, score in param_sets:
                self.concept_resolutions.append(
                    {
                        "resolution_type": resolution_type,
                        "canonical_id": canonical_id,
                        "alias_text": alias_text,
                        "score": score,
                    }
                )
            return
        if normalized.startswith("INSERT INTO canonicalization_merge_decisions"):
            if self.fail_on_audit_insert:
                raise RuntimeError("Simulated failure")
            for (
                resolution_type,
                left_id,
                right_id,
                score,
                decision_source,
                verdict,
                rationale,
                mapping_version,
                adjudicator_metadata,
            ) in param_sets:
                self.canonicalization_merge_decisions.append(
                    {
                        "resolution_type": resolution_type,
                        "left_id": left_id,
                        "right_id": right_id,
                        "score": score,
                        "decision_source": decision_source,
                        "verdict": verdict,
                        "rationale": rationale,
                        "mapping_version": mapping_version,
                        "adjudicator_metadata": adjudicator_metadata,
                    }
                )
            return
        if normalized.startswith("UPDATE methods SET aliases"):
            for record_id, aliases in param_sets:
                self.methods[record_id]["aliases"] = list(aliases)
            return
        if normalized.startswith("UPDATE results SET method_id"):
            for old_id, new_id in param_sets:
                for row in self.results:
                    if row.get("method_id") == old_id:
                        row["method_id"] = new_id
            return
        raise AssertionError(f"Unsupported executemany query: {normalized}")

    def transaction(self) -> FakeTransaction:
        return FakeTransaction(self)

    def snapshot(self) -> dict[str, Any]:
        return {
            "methods": deepcopy(self.methods),
            "results": deepcopy(self.results),
            "concept_resolutions": deepcopy(self.concept_resolutions),
            "canonicalization_merge_decisions": deepcopy(
                self.canonicalization_merge_decisions
            ),
        }

    def restore_snapshot(self, snapshot: dict[str, Any]) -> None:
        self.methods = deepcopy(snapshot["methods"])
        self.results = deepcopy(snapshot["results"])
        self.concept_resolutions = deepcopy(snapshot["concept_resolutions"])
        self.canonicalization_merge_decisions = deepcopy(
            snapshot["canonicalization_merge_decisions"]
        )


def test_canonicalize_service_merges_methods(monkeypatch: pytest.MonkeyPatch) -> None:
    asyncio.run(_run_canonicalize_service_merges_methods(monkeypatch))


async def _run_canonicalize_service_merges_methods(monkeypatch: pytest.MonkeyPatch) -> None:
    backend = FakeEmbeddingBackend()
    conn = FakeCanonicalizationConnection()
    pool = FakePool(conn)

    monkeypatch.setattr(canonicalization_service, "_embedding_backend", backend, raising=False)
    monkeypatch.setattr(canonicalization_service, "get_pool", lambda: pool)

    report = await canonicalization_service.canonicalize([ConceptResolutionType.METHOD])
    assert report.summary
    entry = report.summary[0]
    assert entry.resolution_type == ConceptResolutionType.METHOD
    assert entry.before == 3
    assert entry.after == 2
    assert entry.merges == 1
    assert entry.examples
    example = entry.examples[0]
    assert example.canonical_id == METHOD_A
    merged_ids = {item.id for item in example.merged}
    assert merged_ids == {METHOD_B}
    assert example.merged[0].score >= 0.85

    aliases_a = set(conn.methods[METHOD_A]["aliases"])
    aliases_b = set(conn.methods[METHOD_B]["aliases"])
    aliases_c = conn.methods[METHOD_C]["aliases"]
    assert aliases_a == {"Roberta Model", "RoBERTa-Large"}
    assert aliases_b == {"RoBERTa", "Roberta Model"}
    assert aliases_c == []

    alias_map = defaultdict(set)
    for row in conn.concept_resolutions:
        if row["resolution_type"] == ConceptResolutionType.METHOD.value:
            alias_map[row["canonical_id"]].add(row["alias_text"])

    assert alias_map[METHOD_A] == {"RoBERTa", "RoBERTa-Large", "Roberta Model"}
    assert alias_map[METHOD_C] == {"BERT"}

    method_ids = {row["method_id"] for row in conn.results}
    assert METHOD_B not in method_ids
    assert METHOD_A in method_ids
<<<<<<< HEAD

=======
>>>>>>> 0267255c
    audit_rows = [
        row
        for row in conn.canonicalization_merge_decisions
        if row["resolution_type"] == ConceptResolutionType.METHOD.value
    ]
    assert len(audit_rows) == 1
    audit = audit_rows[0]
    assert audit["left_id"] == METHOD_A
    assert audit["right_id"] == METHOD_B
    assert audit["decision_source"] == "llm"
    assert audit["verdict"] == "accepted"
    assert audit["mapping_version"] == canonicalization_service.settings.canonicalization_mapping_version
    assert audit["adjudicator_metadata"] is None
    assert audit["score"] >= 0.85
    assert "similarity" in audit["rationale"].lower()


def test_canonicalize_rolls_back_on_audit_failure(monkeypatch: pytest.MonkeyPatch) -> None:
    asyncio.run(_run_canonicalize_rolls_back_on_audit_failure(monkeypatch))


async def _run_canonicalize_rolls_back_on_audit_failure(
    monkeypatch: pytest.MonkeyPatch,
) -> None:
    backend = FakeEmbeddingBackend()
    conn = FakeCanonicalizationConnection()
    conn.fail_on_audit_insert = True
    pool = FakePool(conn)

    baseline = conn.snapshot()

    monkeypatch.setattr(canonicalization_service, "_embedding_backend", backend, raising=False)
    monkeypatch.setattr(canonicalization_service, "get_pool", lambda: pool)

    with pytest.raises(RuntimeError):
        await canonicalization_service.canonicalize([ConceptResolutionType.METHOD])

    assert conn.methods == baseline["methods"]
    assert conn.results == baseline["results"]
    assert conn.concept_resolutions == baseline["concept_resolutions"]
    assert (
        conn.canonicalization_merge_decisions
        == baseline["canonicalization_merge_decisions"]
<<<<<<< HEAD
    )


def test_canonicalize_records_manual_adjudications(
    monkeypatch: pytest.MonkeyPatch,
) -> None:
    asyncio.run(_run_canonicalize_records_manual_adjudications(monkeypatch))


async def _run_canonicalize_records_manual_adjudications(
    monkeypatch: pytest.MonkeyPatch,
) -> None:
    backend = FakeEmbeddingBackend()
    conn = FakeCanonicalizationConnection()
    pool = FakePool(conn)

    monkeypatch.setattr(canonicalization_service, "_embedding_backend", backend, raising=False)
    monkeypatch.setattr(canonicalization_service, "get_pool", lambda: pool)

    adjudication = canonicalization_service.CanonicalizationAdjudicationRequest(
        resolution_type=ConceptResolutionType.METHOD,
        left_id=METHOD_A,
        right_id=METHOD_C,
        verdict="rejected",
        rationale="Distinct research direction",
        score=0.05,
        decision_source="hard",
        adjudicator_metadata={"reviewer": "alice"},
    )

    await canonicalization_service.canonicalize(
        [ConceptResolutionType.METHOD],
        adjudications=[adjudication],
    )

    audit_rows = [
        row
        for row in conn.canonicalization_merge_decisions
        if row["resolution_type"] == ConceptResolutionType.METHOD.value
    ]
    assert len(audit_rows) == 2
    manual = next(row for row in audit_rows if row["right_id"] == METHOD_C)
    assert manual["left_id"] == METHOD_A
    assert manual["decision_source"] == "hard"
    assert manual["verdict"] == "rejected"
    assert manual["rationale"]
    assert manual["score"] == 0.05
    assert manual["adjudicator_metadata"] == {"reviewer": "alice"}
=======
    )
>>>>>>> 0267255c
<|MERGE_RESOLUTION|>--- conflicted
+++ resolved
@@ -301,10 +301,6 @@
     method_ids = {row["method_id"] for row in conn.results}
     assert METHOD_B not in method_ids
     assert METHOD_A in method_ids
-<<<<<<< HEAD
-
-=======
->>>>>>> 0267255c
     audit_rows = [
         row
         for row in conn.canonicalization_merge_decisions
@@ -348,7 +344,6 @@
     assert (
         conn.canonicalization_merge_decisions
         == baseline["canonicalization_merge_decisions"]
-<<<<<<< HEAD
     )
 
 
@@ -397,6 +392,3 @@
     assert manual["rationale"]
     assert manual["score"] == 0.05
     assert manual["adjudicator_metadata"] == {"reviewer": "alice"}
-=======
-    )
->>>>>>> 0267255c
