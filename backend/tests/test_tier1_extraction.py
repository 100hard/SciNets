from __future__ import annotations

from datetime import datetime, timezone
from uuid import UUID, uuid4

import pytest

from app.models.ontology import Claim, Dataset, Method, Metric, Result, Task
from app.models.paper import Paper
from app.models.section import Section
from app.services.extraction_tier1 import extract_signals, load_mt_lexicon, run_tier1_extraction


@pytest.fixture
def anyio_backend() -> str:
    return "asyncio"


def _build_section(content: str, title: str | None = None) -> Section:
    now = datetime.now(timezone.utc)
    return Section.model_construct(
        id=uuid4(),
        paper_id=uuid4(),
        title=title,
        content=content,
        char_start=0,
        char_end=len(content),
        page_number=1,
        snippet=content[:120],
        created_at=now,
        updated_at=now,
    )


def _build_paper(paper_id: UUID) -> Paper:
    now = datetime.now(timezone.utc)
    return Paper.model_construct(
        id=paper_id,
        title="Neural Machine Translation",
        authors="Doe et al.",
        venue="MT Summit",
        year=2024,
        status="parsed",
        file_path=None,
        file_name="paper.pdf",
        file_size=1024,
        file_content_type="application/pdf",
        created_at=now,
        updated_at=now,
    )


def test_extract_signals_identifies_entities() -> None:
    lexicon = load_mt_lexicon()
    section = _build_section(
        "We propose the NMT-Transformer architecture for machine translation. "
        "Our approach is evaluated on the WMT14 En-De benchmark and achieves BLEU = 29.3 on the test set."
    )

    artifacts = extract_signals([section], lexicon=lexicon, table_texts=["Dataset WMT14 En-De"])

    method_names = {entity.name for entity in artifacts.methods.values()}
    dataset_names = {entity.name for entity in artifacts.datasets.values()}
    metric_names = {entity.name for entity in artifacts.metrics.values()}
    task_names = {entity.name for entity in artifacts.tasks.values()}

    assert "Neural Machine Translation Transformer" in method_names
    assert "WMT14 English-German" in dataset_names
    assert "BLEU" in metric_names
    assert "Machine Translation" in task_names

    assert artifacts.results
    result = artifacts.results[0]
    assert result.metric_name == "BLEU"
    assert result.dataset_name == "WMT14 English-German"
    assert result.method_name in method_names
    assert pytest.approx(result.value_numeric or 0.0, rel=1e-5) == 29.3
    assert result.evidence and result.evidence[0]["source"] == "section"


def test_extract_signals_detects_dataset_with_intervening_words() -> None:
    lexicon = load_mt_lexicon()
    section = _build_section(
        "We evaluate our new FooNet model on the CIFAR-10 dataset and report Accuracy = 92.3%."
    )

    artifacts = extract_signals([section], lexicon=lexicon)

    dataset_names = {entity.name for entity in artifacts.datasets.values()}
    assert any("CIFAR-10" in name for name in dataset_names)
    assert any(
        result.dataset_name and "CIFAR-10" in result.dataset_name for result in artifacts.results
    )


<<<<<<< HEAD
def test_extract_signals_ignores_method_like_spans_for_datasets() -> None:
    lexicon = load_mt_lexicon()
    section = _build_section(
        "We evaluate our Transformer model on the Transformer-based baseline before reporting results."
    )

    artifacts = extract_signals([section], lexicon=lexicon)

    assert not artifacts.datasets
    assert not artifacts.results


=======
>>>>>>> ffb198fd
@pytest.mark.anyio("asyncio")
async def test_run_tier1_extraction_persists_results(monkeypatch: pytest.MonkeyPatch) -> None:
    paper_id = uuid4()
    paper = _build_paper(paper_id)
    section = _build_section(
        "This work introduces the NMT-Transformer model. "
        "We achieve BLEU: 30.5 on the test set for neural machine translation.",
        title="Results",
    )
    sections = [section]
    lexicon = load_mt_lexicon()

    stored_methods: dict[str, Method] = {}
    stored_datasets: dict[str, Dataset] = {}
    stored_metrics: dict[str, Metric] = {}
    stored_tasks: dict[str, Task] = {}
    stored_results: list[Result] = []
    claims_calls: list[list[Claim]] = []

    async def fake_get_paper(_: UUID) -> Paper:
        return paper

    async def fake_list_sections(*_: object, **__: object) -> list[Section]:
        return sections

    async def fake_download_pdf(*_: object, **__: object) -> bytes:
        return b""

    async def fake_ensure_method(
        name: str,
        *,
        aliases: list[str] | None = None,
        description: str | None = None,
    ) -> Method:
        key = name.lower()
        model = stored_methods.get(key)
        if model is None:
            now = datetime.now(timezone.utc)
            model = Method.model_construct(
                id=uuid4(),
                name=name,
                aliases=list(aliases or []),
                description=description,
                created_at=now,
                updated_at=now,
            )
            stored_methods[key] = model
        return model

    async def fake_ensure_dataset(
        name: str,
        *,
        aliases: list[str] | None = None,
        description: str | None = None,
    ) -> Dataset:
        key = name.lower()
        model = stored_datasets.get(key)
        if model is None:
            now = datetime.now(timezone.utc)
            model = Dataset.model_construct(
                id=uuid4(),
                name=name,
                aliases=list(aliases or []),
                description=description,
                created_at=now,
                updated_at=now,
            )
            stored_datasets[key] = model
        return model

    async def fake_ensure_metric(
        name: str,
        *,
        unit: str | None = None,
        aliases: list[str] | None = None,
        description: str | None = None,
    ) -> Metric:
        key = name.lower()
        model = stored_metrics.get(key)
        if model is None:
            now = datetime.now(timezone.utc)
            model = Metric.model_construct(
                id=uuid4(),
                name=name,
                unit=unit,
                aliases=list(aliases or []),
                description=description,
                created_at=now,
                updated_at=now,
            )
            stored_metrics[key] = model
        return model

    async def fake_ensure_task(
        name: str,
        *,
        aliases: list[str] | None = None,
        description: str | None = None,
    ) -> Task:
        key = name.lower()
        model = stored_tasks.get(key)
        if model is None:
            now = datetime.now(timezone.utc)
            model = Task.model_construct(
                id=uuid4(),
                name=name,
                aliases=list(aliases or []),
                description=description,
                created_at=now,
                updated_at=now,
            )
            stored_tasks[key] = model
        return model

    async def fake_replace_results(_: UUID, models: list) -> list[Result]:
        stored_results.clear()
        now = datetime.now(timezone.utc)
        for item in models:
            stored_results.append(
                Result.model_construct(
                    id=uuid4(),
                    paper_id=paper_id,
                    method_id=item.method_id,
                    dataset_id=item.dataset_id,
                    metric_id=item.metric_id,
                    task_id=item.task_id,
                    split=item.split,
                    value_numeric=item.value_numeric,
                    value_text=item.value_text,
                    is_sota=item.is_sota,
                    confidence=item.confidence,
                    evidence=item.evidence,
                    verified=item.verified,
                    verifier_notes=item.verifier_notes,
                    created_at=now,
                    updated_at=now,
                )
            )
        return list(stored_results)

    async def fake_replace_claims(_: UUID, models: list) -> list[Claim]:
        claims_calls.append(models)
        return []

    monkeypatch.setattr("app.services.extraction_tier1.get_paper", fake_get_paper)
    monkeypatch.setattr("app.services.extraction_tier1.list_sections", fake_list_sections)
    monkeypatch.setattr("app.services.extraction_tier1.download_pdf_from_storage", fake_download_pdf)
    monkeypatch.setattr("app.services.extraction_tier1.ensure_method", fake_ensure_method)
    monkeypatch.setattr("app.services.extraction_tier1.ensure_dataset", fake_ensure_dataset)
    monkeypatch.setattr("app.services.extraction_tier1.ensure_metric", fake_ensure_metric)
    monkeypatch.setattr("app.services.extraction_tier1.ensure_task", fake_ensure_task)
    monkeypatch.setattr("app.services.extraction_tier1.replace_results", fake_replace_results)
    monkeypatch.setattr("app.services.extraction_tier1.replace_claims", fake_replace_claims)

    summary = await run_tier1_extraction(
        paper_id,
        lexicon=lexicon,
        table_texts=["Metric BLEU 30.5", "Dataset WMT14 En-De"],
    )

    assert stored_methods
    assert stored_datasets
    assert stored_metrics
    assert stored_tasks
    assert stored_results

    assert any(result.dataset_id is not None for result in stored_results)

    summary_result = next(
        res for res in summary["results"] if res.get("dataset") is not None
    )
    assert pytest.approx(summary_result["value_numeric"], rel=1e-5) == 30.5
    assert summary_result["metric"]["name"] == "BLEU"
    assert summary_result["dataset"]["name"] == "WMT14 English-German"
    assert any(res.get("method") for res in summary["results"])
    assert summary_result["task"]["name"] == "Machine Translation"
    assert summary_result["evidence"]

    assert summary["claims"] == []
    assert claims_calls == [[]]
<|MERGE_RESOLUTION|>--- conflicted
+++ resolved
@@ -93,7 +93,6 @@
     )
 
 
-<<<<<<< HEAD
 def test_extract_signals_ignores_method_like_spans_for_datasets() -> None:
     lexicon = load_mt_lexicon()
     section = _build_section(
@@ -104,10 +103,6 @@
 
     assert not artifacts.datasets
     assert not artifacts.results
-
-
-=======
->>>>>>> ffb198fd
 @pytest.mark.anyio("asyncio")
 async def test_run_tier1_extraction_persists_results(monkeypatch: pytest.MonkeyPatch) -> None:
     paper_id = uuid4()
