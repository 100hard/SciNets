--- conflicted
+++ resolved
@@ -1,9 +1,6 @@
 import asyncio
 import json
-<<<<<<< HEAD
-from typing import Any
-=======
->>>>>>> 9b23169a
+
 from uuid import uuid4
 
 import pytest
@@ -185,114 +182,4 @@
 
     assert converted_results == []
     assert converted_claims == []
-<<<<<<< HEAD
-    assert extraction_tier2._merge_tiers(summary.get("tiers"), [2]) == [2]
-
-
-def test_coerce_tier2_payload_missing_keys_returns_defaults():
-    sections = _build_sections()
-    payload = extraction_tier2._coerce_tier2_payload(
-        "{}",
-        paper_id=uuid4(),
-        paper_title="Paper",
-        sections=sections,
-    )
-
-    assert payload.paper_title == "Paper"
-    assert payload.methods == []
-    assert payload.datasets == []
-    assert payload.results == []
-
-
-def test_call_structurer_llm_returns_empty_payload_on_empty_response(monkeypatch):
-    async def fake_once(*_: Any, **__: Any) -> str:
-        return ""
-
-    monkeypatch.setattr(extraction_tier2, "_call_structurer_llm_once", fake_once)
-
-    result = asyncio.run(
-        extraction_tier2.call_structurer_llm(
-            paper_id=uuid4(),
-            paper_title="Paper",
-            sections=_build_sections(),
-        )
-    )
-
-    assert result.methods == []
-    assert result.claims == []
-
-
-def test_call_structurer_llm_handles_malformed_json(monkeypatch):
-    async def fake_once(*_: Any, **__: Any) -> str:
-        return "{not:json"
-
-    monkeypatch.setattr(extraction_tier2, "_call_structurer_llm_once", fake_once)
-
-    result = asyncio.run(
-        extraction_tier2.call_structurer_llm(
-            paper_id=uuid4(),
-            paper_title="Paper",
-            sections=_build_sections(),
-        )
-    )
-
-    assert result.methods == []
-    assert result.results == []
-
-
-def test_call_structurer_llm_retries_transient_errors(monkeypatch):
-    call_count = 0
-
-    async def fake_once(*_: Any, **__: Any) -> str:
-        nonlocal call_count
-        call_count += 1
-        raise extraction_tier2.TransientLLMError("http 429")
-
-    async def fake_sleep(*_: Any, **__: Any) -> None:
-        return None
-
-    monkeypatch.setattr(extraction_tier2, "_call_structurer_llm_once", fake_once)
-    monkeypatch.setattr(extraction_tier2.asyncio, "sleep", fake_sleep)
-
-    result = asyncio.run(
-        extraction_tier2.call_structurer_llm(
-            paper_id=uuid4(),
-            paper_title="Paper",
-            sections=_build_sections(),
-        )
-    )
-
-    assert result.methods == []
-    assert call_count == len(extraction_tier2.LLM_RETRY_DELAYS) + 1
-
-
-def test_call_structurer_llm_returns_valid_payload(monkeypatch):
-    sections = _build_sections()
-    raw_payload = json.dumps(
-        {
-            "paper_title": "Original",
-            "methods": [{"name": "Method Alpha"}],
-            "tasks": ["Task"],
-            "datasets": ["Dataset"],
-            "metrics": ["Metric"],
-        }
-    )
-
-    async def fake_once(*_: Any, **__: Any) -> str:
-        return raw_payload
-
-    monkeypatch.setattr(extraction_tier2, "_call_structurer_llm_once", fake_once)
-
-    result = asyncio.run(
-        extraction_tier2.call_structurer_llm(
-            paper_id=uuid4(),
-            paper_title="Paper",
-            sections=sections,
-        )
-    )
-
-    assert result.paper_title == "Original"
-    assert [method.name for method in result.methods] == ["Method Alpha"]
-=======
-    assert extraction_tier2._merge_tiers(summary.get("tiers"), [2]) == [2]
->>>>>>> 9b23169a
+    assert extraction_tier2._merge_tiers(summary.get("tiers"), [2]) == [2]