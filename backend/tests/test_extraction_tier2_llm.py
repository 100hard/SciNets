import asyncio
import json
from typing import Any
from uuid import uuid4

from uuid import uuid4

import pytest

from app.services import extraction_tier2


def _build_sections():
    return [
        {
            "id": "sec-1",
            "title": "Methodology",
            "content": "We evaluate Method Alpha on the Benchmark dataset.",
            "char_start": 0,
            "char_end": 55,
        },
        {
            "id": "sec-2",
            "title": "Results",
            "content": "Method Alpha reaches 92.4 accuracy on Benchmark (test split).",
            "char_start": 55,
            "char_end": 120,
        },
    ]


def test_describe_sections_handles_missing_ids():
    assert extraction_tier2._describe_sections([]) == "count=0"

    description = extraction_tier2._describe_sections([
        {"id": "a"},
        {},
        {"id": "b"},
        {"id": "c"},
        {"id": "d"},
        {"id": "e"},
        {"id": "f"},
    ])

    assert description.startswith("count=7")
    assert "ids=[a, b, c, d, e" in description


def test_normalise_llm_payload_coerces_structures():
    sections = _build_sections()
    raw_payload = json.dumps(
        {
            "paper_title": "Original Title",
            "methods": [
                {"name": "Method Alpha", "aliases": ["Method alpha", ""]},
                {"name": "method alpha"},
            ],
            "datasets": ["Benchmark", "benchmark"],
            "metrics": ["Accuracy"],
            "tasks": ["Image Classification"],
            "results": [
                {
                    "method": "Method Alpha",
                    "dataset": "Benchmark",
                    "metric": "Accuracy",
                    "value": "92.4",
                    "split": "test",
                    "task": None,
                    "evidence_span": {"section_id": "sec-2", "start": 7, "end": 20},
                }
            ],
            "claims": [
                {
                    "category": "sota",
                    "text": "Method Alpha sets a new state of the art on Benchmark",
                    "evidence_span": {"section_id": "sec-2", "start": 0, "end": 40},
                }
            ],
        }
    )

    normalised = extraction_tier2._normalise_llm_payload(
        raw_payload, paper_title="Overridden", sections=sections
    )

    assert normalised["paper_title"] == "Original Title"
    assert normalised["methods"] == [
        {"name": "Method Alpha", "aliases": ["Method alpha"]}
    ]
    assert normalised["datasets"] == ["Benchmark"]
    assert normalised["metrics"] == ["Accuracy"]
    assert normalised["tasks"] == ["Image Classification"]

    result = normalised["results"][0]
    assert result["method"] == "Method Alpha"
    assert result["dataset"] == "Benchmark"
    assert result["metric"] == "Accuracy"
    assert result["value"] == "92.4"
    assert result["split"] == "test"
    assert result["evidence_span"] == {"section_id": "sec-2", "start": 7, "end": 20}

    claim = normalised["claims"][0]
    assert claim["category"] == "sota"
    assert claim["text"].startswith("Method Alpha")
    assert claim["evidence_span"] == {"section_id": "sec-2", "start": 0, "end": 40}


@pytest.mark.parametrize(
    "raw_payload, expected",
    [
        (
            {
                "methods": [{"name": ""}, "invalid"],
                "datasets": "Benchmark",
                "metrics": [123, "F1"],
                "results": [
                    {
                        "method": "Method Alpha",
                        "dataset": "Benchmark",
                        "metric": "F1",
                        "value": True,
                        "evidence_span": {"section_id": "missing", "start": -5, "end": 999},
                    },
                    ["not", "a", "dict"],
                ],
                "claims": [
                    {
                        "category": "future_work",
                        "text": "We plan to release code.",
                        "evidence_span": {"section_id": "sec-1", "start": "0", "end": "10"},
                    },
                    "invalid",
                ],
            },
            {
                "methods": [],
                "datasets": [],
                "metrics": ["F1"],
                "results": [
                    {
                        "method": "Method Alpha",
                        "dataset": "Benchmark",
                        "metric": "F1",
                        "value": "true",
                        "split": None,
                        "task": None,
                        "evidence_span": {"section_id": "sec-1", "start": 0, "end": 50},
                    }
                ],
                "claims": [
                    {
                        "category": "future_work",
                        "text": "We plan to release code.",
                        "evidence_span": {"section_id": "sec-1", "start": 0, "end": 10},
                    }
                ],
            },
        ),
    ],
)
def test_normalise_llm_payload_discards_invalid_entries(raw_payload, expected):
    sections = _build_sections()
    payload = json.dumps(raw_payload)
    normalised = extraction_tier2._normalise_llm_payload(
        payload, paper_title="Paper", sections=sections
    )

    assert normalised["methods"] == expected["methods"]
    assert normalised["datasets"] == expected["datasets"]
    assert normalised["metrics"] == expected["metrics"]
    assert normalised["results"] == expected["results"]
    assert normalised["claims"] == expected["claims"]


def test_summary_inputs_with_null_collections_are_ignored():
    summary = {
        "methods": None,
        "datasets": None,
        "metrics": None,
        "tasks": None,
        "results": None,
        "claims": None,
        "tiers": None,
    }
    caches = extraction_tier2._Caches(methods={}, datasets={}, metrics={}, tasks={})

    async def exercise() -> tuple[list, list]:
        # Ensure catalog operations gracefully skip missing collections.
        await extraction_tier2._ensure_catalog_from_summary(summary, caches)

        # Conversion helpers should tolerate absent inputs and yield empty lists.
        converted_results = await extraction_tier2._convert_summary_results(
            uuid4(), summary, caches
        )
        converted_claims = await extraction_tier2._convert_summary_claims(
            uuid4(), summary
        )
        return converted_results, converted_claims

    converted_results, converted_claims = asyncio.run(exercise())

    assert converted_results == []
    assert converted_claims == []
<<<<<<< HEAD
    assert extraction_tier2._merge_tiers(summary.get("tiers"), [2]) == [2]


def test_coerce_tier2_payload_missing_keys_returns_defaults():
    sections = _build_sections()
    payload = extraction_tier2._coerce_tier2_payload(
        "{}",
        paper_id=uuid4(),
        paper_title="Paper",
        sections=sections,
    )

    assert payload.paper_title == "Paper"
    assert payload.methods == []
    assert payload.datasets == []
    assert payload.results == []


def test_call_structurer_llm_returns_empty_payload_on_empty_response(monkeypatch):
    async def fake_once(*_: Any, **__: Any) -> str:
        return ""

    monkeypatch.setattr(extraction_tier2, "_call_structurer_llm_once", fake_once)

    result = asyncio.run(
        extraction_tier2.call_structurer_llm(
            paper_id=uuid4(),
            paper_title="Paper",
            sections=_build_sections(),
        )
    )

    assert result.methods == []
    assert result.claims == []


def test_call_structurer_llm_handles_malformed_json(monkeypatch):
    async def fake_once(*_: Any, **__: Any) -> str:
        return "{not:json"

    monkeypatch.setattr(extraction_tier2, "_call_structurer_llm_once", fake_once)

    result = asyncio.run(
        extraction_tier2.call_structurer_llm(
            paper_id=uuid4(),
            paper_title="Paper",
            sections=_build_sections(),
        )
    )

    assert result.methods == []
    assert result.results == []


def test_call_structurer_llm_retries_transient_errors(monkeypatch):
    call_count = 0

    async def fake_once(*_: Any, **__: Any) -> str:
        nonlocal call_count
        call_count += 1
        raise extraction_tier2.TransientLLMError("http 429")

    async def fake_sleep(*_: Any, **__: Any) -> None:
        return None

    monkeypatch.setattr(extraction_tier2, "_call_structurer_llm_once", fake_once)
    monkeypatch.setattr(extraction_tier2.asyncio, "sleep", fake_sleep)

    result = asyncio.run(
        extraction_tier2.call_structurer_llm(
            paper_id=uuid4(),
            paper_title="Paper",
            sections=_build_sections(),
        )
    )

    assert result.methods == []
    assert call_count == len(extraction_tier2.LLM_RETRY_DELAYS) + 1


def test_call_structurer_llm_returns_valid_payload(monkeypatch):
    sections = _build_sections()
    raw_payload = json.dumps(
        {
            "paper_title": "Original",
            "methods": [{"name": "Method Alpha"}],
            "tasks": ["Task"],
            "datasets": ["Dataset"],
            "metrics": ["Metric"],
        }
    )

    async def fake_once(*_: Any, **__: Any) -> str:
        return raw_payload

    monkeypatch.setattr(extraction_tier2, "_call_structurer_llm_once", fake_once)

    result = asyncio.run(
        extraction_tier2.call_structurer_llm(
            paper_id=uuid4(),
            paper_title="Paper",
            sections=sections,
        )
    )

    assert result.paper_title == "Original"
    assert [method.name for method in result.methods] == ["Method Alpha"]
=======
    assert extraction_tier2._merge_tiers(summary.get("tiers"), [2]) == [2]
>>>>>>> 92d31e1c
<|MERGE_RESOLUTION|>--- conflicted
+++ resolved
@@ -201,8 +201,8 @@
 
     assert converted_results == []
     assert converted_claims == []
-<<<<<<< HEAD
     assert extraction_tier2._merge_tiers(summary.get("tiers"), [2]) == [2]
+
 
 
 def test_coerce_tier2_payload_missing_keys_returns_defaults():
@@ -309,6 +309,3 @@
 
     assert result.paper_title == "Original"
     assert [method.name for method in result.methods] == ["Method Alpha"]
-=======
-    assert extraction_tier2._merge_tiers(summary.get("tiers"), [2]) == [2]
->>>>>>> 92d31e1c
